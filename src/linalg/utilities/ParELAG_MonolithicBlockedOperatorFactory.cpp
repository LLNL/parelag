--- conflicted
+++ resolved
@@ -24,8 +24,6 @@
 #include "utilities/elagError.hpp"
 #include "utilities/MPIDataTypes.hpp"
 #include "hypreExtension/hypreExtension.hpp"
-
-#include "mfem.hpp"
 
 namespace parelag
 {
@@ -67,13 +65,8 @@
 
     // Create the row/col starts
     global_index_type * row_starts, * col_starts;
-<<<<<<< HEAD
-    row_starts = hypre_CTAlloc(global_index_type,2,HYPRE_MEMORY_HOST);
-    col_starts = hypre_CTAlloc(global_index_type,2,HYPRE_MEMORY_HOST);
-=======
     row_starts = parelag_hypre_CTAlloc(global_index_type,2);
     col_starts = parelag_hypre_CTAlloc(global_index_type,2);
->>>>>>> 62cac5e8
     row_starts[0] = 0; row_starts[1] = 0;
     col_starts[0] = 0; col_starts[1] = 0;
 
