/*
  Copyright (c) 2018, Lawrence Livermore National Security, LLC. Produced at the
  Lawrence Livermore National Laboratory. LLNL-CODE-745557. All Rights reserved.
  See file COPYRIGHT for details.

  This file is part of the ParElag library. For more information and source code
  availability see http://github.com/LLNL/parelag.

  ParElag is free software; you can redistribute it and/or modify it under the
  terms of the GNU Lesser General Public License (as published by the Free
  Software Foundation) version 2.1 dated February 1999.
*/

#include <amge/SequenceHierarchy.hpp>
#include <amge/DeRhamSequenceFE.hpp>
#include <iomanip>
#include <structures/Redistributor.hpp>
#include <partitioning/MFEMRefinedMeshPartitioner.hpp>
#include <partitioning/MetisGraphPartitioner.hpp>
#include <utilities/MemoryUtils.hpp>
#include <utilities/ParELAG_TimeManager.hpp>

namespace parelag
{

enum partition_type { MFEMRefined, METIS };

void PrintCoarseningTime(int level, double time, partition_type type)
{
    string msg = type == METIS ? "(using METIS)" : "(using MFEM refinement info)";
    std::cout << "SequenceHierarchy: level-" << level << " DeRhamSequence is "
              << "coarsened " << msg << " in " << time << " seconds.\n";
}

SequenceHierarchy::SequenceHierarchy(shared_ptr<ParMesh> mesh, ParameterList params, bool verbose)
    : comm_(mesh->GetComm()), mesh_(mesh), params_(move(params)),
      verbose_(verbose), mass_is_assembled_(false), is_redistributed_(false)
{
    auto num_levels = params_.Get("Hierarchy levels", 2);
    auto fe_order = params_.Get("Finite element order", 0);
    const auto start_form = params_.Get("Start form", mesh_->Dimension()-1); // TODO: read from ParameterList

<<<<<<< HEAD
    topo_.resize(1);
    topo_[0].resize(num_levels);
    seq_.resize(1);
    seq_[0].resize(num_levels);
    redistributors_.resize(num_levels);
    // redist_parent_topo_.resize(num_levels);
    // redist_parent_seq_.resize(num_levels);
    // redist_topo_.resize(num_levels);
    // redist_seq_.resize(num_levels);
    mycopy_.resize(num_levels);
    level_is_redistributed_.resize(num_levels, false);
    comms_.resize(1, mesh->GetComm());
    num_global_copies_.resize(1, 1);
    num_copies_.resize(num_levels, 1);
    redistribution_index.resize(num_levels, 0);

    topo_[0][0] = make_shared<AgglomeratedTopology>(mesh, 1);
=======
    topo_.resize(num_levels);
    seq_.resize(num_levels);
    number_of_nonempty_ranks_.resize(num_levels);

    topo_[0] = make_shared<AgglomeratedTopology>(mesh, mesh_->Dimension() - start_form);
>>>>>>> e3a60813

    if (mesh_->Dimension() == 3)
    {
        seq_[0][0] = make_shared<DeRhamSequence3D_FE>(
                    topo_[0][0], mesh.get(), fe_order, true, false);
    }
    else
    {
        seq_[0][0] = make_shared<DeRhamSequence2D_Hdiv_FE>(
                    topo_[0][0], mesh.get(), fe_order, true, false);
    }
    seq_[0][0]->SetjformStart(start_form);
}

void SequenceHierarchy::Build(const Array<int>& num_elements, const SequenceHierarchy &other_sequence_hierarchy)
{
    auto build_timer = TimeManager::AddTimer("SequenceHierarchy : Build");
    PARELAG_ASSERT(mesh_->GetNE() == num_elements[0]);

    auto num_levels = params_.Get("Hierarchy levels", 2);
    auto elem_coarsening_factor = params_.Get("Hierarchy coarsening factor", 8);
    auto proc_coarsening_factor = params_.Get("Processor coarsening factor", 2);
    auto num_local_elems_threshold = params_.Get("Local elements threshold", 80);
    auto num_global_elems_threshold = params_.Get("Global elements threshold", 10);
    auto upscale_order = params_.Get("Upscaling order", 0);
    auto SVD_tol = params_.Get("SVD tolerance", 1e-6);
<<<<<<< HEAD
    auto multi_dist = params_.Get("Distribute multiple copies", false);
=======
    auto use_geometric_coarsening = params_.Get("Use geometric coarsening", false) && (serial_refinement_infos_.size() > 0);
>>>>>>> e3a60813

    const int dim = mesh_->Dimension();
    const int start_form = dim-1; // TODO: read from ParameterList
    int geom_elem_coarsening_factor = int(pow(2, dim));

    if (verbose_)
    {
        std::cout << "SequenceHierarchy: building a hierarchy of DeRhamSequence"
                  << " of at most " << num_levels << " levels ...\n";
    }

    if (mass_is_assembled_ == false)
    {
        ReplaceMassIntegrator(dim, make_unique<MassIntegrator>(), true);
    }
    seq_[0][0]->FemSequence()->SetUpscalingTargets(dim, upscale_order, start_form);

    // first num_elements.size()-1 levels of topo_ are constructed geometrically
    GeometricCoarsenings(num_elements, dim);

    int num_nonempty_procs;
    MPI_Comm_size(comm_, &num_nonempty_procs);
<<<<<<< HEAD
=======
    std::fill_n(number_of_nonempty_ranks_.begin(), num_elements.Size(), num_nonempty_procs);
>>>>>>> e3a60813
    int myid;
    MPI_Comm_rank(comm_, &myid);
    int num_redist_procs = num_nonempty_procs;
    int num_global_groups = 1;

    level_redist_procs.SetSize(num_levels);
    level_redist_procs[0]=num_redist_procs;
    for (int l = 0; l < num_elements.Size()-1; l++)
        level_redist_procs[l+1]=num_redist_procs;
    StopWatch chrono;
    MetisGraphPartitioner partitioner;
    partitioner.setParELAGDefaultMetisOptions();
    MFEMRefinedMeshPartitioner mfem_partitioner(dim);
    auto coarsen_type = partition_type::METIS;

    for (int l = num_elements.Size()-1; l < num_levels-1; ++l)
    {
        int k_l = redistribution_index[l];
        chrono.Clear();
        chrono.Start();
        coarsen_type = partition_type::METIS;
        number_of_nonempty_ranks_[l] = num_nonempty_procs;

        int num_global_elems = topo_[k_l][l]->GetNumberGlobalTrueEntities(elem_t_);
        if (num_global_elems < num_global_elems_threshold)
        {
            if (verbose_)
            {
                std::cout << "SequenceHierarchy: global number of elements ("
                          << num_global_elems << ") on level " << l << " is "
                          << "below threshold (" << num_global_elems_threshold
                          << "), terminating the coarsening process earlier.\n";
            }
            for (int k = 0; k <= k_l; k++)
            {
                topo_[k].resize(l+1);
                seq_[k].resize(l+1);
            }
            redistribution_index.resize(l+1);
            redistributors_.resize(l+1);
            mycopy_.resize(l+1);
            level_is_redistributed_.resize(l+1);
            break;
        }
<<<<<<< HEAD
        if (&other_sequence_hierarchy != this)
        {
            if (l == other_sequence_hierarchy.topo_[0].size() - 1)
            {
                if (verbose_)
                {
                    std::cout << "SequenceHierarchy: maximal hierarchy depth "
                              << "reached on level " << l << ", terminating the"
                              << " coarsening process earlier.\n";
                }
                for (int k = 0; k <= k_l; k++)
                {
                    topo_[k].resize(l+1);
                    seq_[k].resize(l+1);
                }
                redistribution_index.resize(l+1);
                redistributors_.resize(l+1);
                mycopy_.resize(l+1);
                level_is_redistributed_.resize(l+1);
                break;
            }
=======
        if (use_geometric_coarsening && (l == ser_ref_levels + num_elements.Size() - 1))
        {
            if (verbose_)
            {
                std::cout << "SequenceHierarchy: reached geometrically coarsest level, terminating the coarsening process earlier.\n";
            }
            topo_.resize(l+1);
            seq_.resize(l+1);
            break;
>>>>>>> e3a60813
        }

        seq_[k_l][l]->SetSVDTol(SVD_tol);

        const int num_local_elems = topo_[k_l][l]->GetNumberLocalEntities(elem_t_);
        const int min_num_local_elems =
                MinNonzeroNumLocalElements(l, num_local_elems_threshold);

<<<<<<< HEAD
        bool is_forced = false;
        if (&other_sequence_hierarchy != this)
        {
            is_forced = other_sequence_hierarchy.level_is_redistributed_[l];
        }

        if ((min_num_local_elems < num_local_elems_threshold) || is_forced)
=======
        // two conditions can trigger a redistribution:
        // (b) number of local elements is below some threshold
        // (c) geometric derefinement is requested and is not possible without redistribution
        if ((min_num_local_elems < num_local_elems_threshold))
>>>>>>> e3a60813
        {
            num_redist_procs = max(num_nonempty_procs/proc_coarsening_factor, 1);
        }

        if (use_geometric_coarsening && serial_refinement_infos_.size())
        {
            num_redist_procs = serial_refinement_infos_[l - (num_elements.Size()-1)].num_redist_proc;
        }

        if (num_redist_procs < num_nonempty_procs)
        {
<<<<<<< HEAD
            level_is_redistributed_[l] = true;
            is_redistributed_ = true;
            if (multi_dist)
            {
                topo_.push_back(vector<shared_ptr<AgglomeratedTopology>>(num_levels));
                seq_.push_back(vector<shared_ptr<DeRhamSequence>>(num_levels));
                {
                    Timer redistribute = TimeManager::AddTimer(
                        std::string("Redistribution: Redistribute Topology + DeRhamSequence -- Level ")
                            .append(std::to_string(l)));
                    if (is_forced)
                        redistributors_[l] = make_unique<MultiRedistributor>(*topo_[k_l][l], num_nonempty_procs, num_redist_procs, *(other_sequence_hierarchy.redistributors_[l]));
                    else
                        redistributors_[l] = make_unique<MultiRedistributor>(*topo_[k_l][l], num_nonempty_procs, num_redist_procs);
                }
                auto &multi_redistributor = *redistributors_[l];
                num_copies_[l] = (num_nonempty_procs / num_redist_procs);
                num_global_groups *= num_copies_[l];
                num_global_copies_.push_back(num_global_groups);
                if (verbose_)
                {
                    if (is_forced)
                        std::cout << "SequenceHierarchy: redistributing"
                            << " level " << l << " to " << num_global_groups << " groups of "
                            << num_redist_procs << " processors each\n";
                    else
                        std::cout << "SequenceHierarchy: minimal nonzero number of "
                            << "local elements (" << min_num_local_elems << ") on"
                            << " level " << l << " is below threshold ("
                            << num_local_elems_threshold << "), redistributing the"
                            << " level to " << num_global_groups << " groups of "
                            << num_redist_procs << " processors each\n";
                    std::cout << std::flush;
                }
                int mycopy = multi_redistributor.GetMyCopy();
                mycopy_[l+1] = mycopy;
                {
                    Timer redistribute = TimeManager::AddTimer(
                        std::string("Redistribution: Redistribute Topology + DeRhamSequence -- Level ")
                            .append(std::to_string(l)));
                    auto redist_parent_topos = multi_redistributor.GetRedistributedTopologies();
                    auto redist_parent_seqs = multi_redistributor.Redistribute(seq_[k_l][l]);
                    MPI_Comm child_comm = multi_redistributor.GetChildComm();
                    comms_.push_back(child_comm);
                    topo_[k_l + 1][l] = redist_parent_topos[mycopy]->RebuildOnDifferentComm(child_comm);
                    seq_[k_l + 1][l] = redist_parent_seqs[mycopy]->RebuildOnDifferentComm(topo_[k_l + 1][l]);
                }

                //NOTE (aschaf 09/14/22): copied from AgglomeratedTopology::Coarsen(Redistributor, ...)
                int tmp_num_local_elems = topo_[k_l+1][l]->GetNumberLocalEntities(AgglomeratedTopology::ELEMENT);
                Array<int> partition(tmp_num_local_elems);
                if (tmp_num_local_elems > 0)
                {
                    int num_aggs = max((tmp_num_local_elems) / elem_coarsening_factor, 1);
                    auto elem_elem = topo_[k_l+1][l]->LocalElementElementTable();

                    PARELAG_ASSERT_DEBUG(IsConnected(*elem_elem));

                    partitioner.setParELAGDefaultFlags(num_aggs);
                    partitioner.doPartition(*elem_elem, num_aggs, partition);
                }

                topo_[k_l+1][l+1] = topo_[k_l+1][l]->CoarsenLocalPartitioning(partition, 0, 0, 2);
                seq_[k_l+1][l+1] = seq_[k_l+1][l]->Coarsen();
                redistribution_index[l+1] = k_l + 1;
            }
            else
            {
                Redistributor redistributor(*topo_[k_l][l], num_redist_procs);

                if (verbose_)
=======
            unique_ptr<Redistributor> redistributor;
            // int has_elem_redist_procs = serial_refinement_infos_[l - (num_elements.Size()-1)].elem_redist_procs.size(); // currently always 0
            // MPI_Allreduce(MPI_IN_PLACE, &has_elem_redist_procs, 1, MPI_INT, MPI_SUM, comm_);
            // if (use_geometric_coarsening && has_elem_redist_procs)
            //     redistributor = make_unique<Redistributor>(*topo_[l], serial_refinement_infos_[l - (num_elements.Size()-1)].elem_redist_procs);
            // else
                redistributor = make_unique<Redistributor>(*topo_[l], num_redist_procs);

            if (verbose_)
            {
                if (use_geometric_coarsening)
                {
                    std::cout << "SequenceHierarchy: geometric coarsening of "
                            << "sequential mesh requires reconstruction, redistributing the"
                            << " level to " << num_redist_procs << " processors\n";
                }
                else
>>>>>>> e3a60813
                {
                    std::cout << "SequenceHierarchy: minimal nonzero number of "
                            << "local elements (" << min_num_local_elems << ") on"
                            << " level " << l << " is below threshold ("
                            << num_local_elems_threshold << "), redistributing the"
                            << " level to " << num_redist_procs << " processors\n";
<<<<<<< HEAD
                    std::cout << std::flush;
                }

                topo_[k_l][l+1] = topo_[k_l][l]->Coarsen(redistributor, partitioner,
                                            elem_coarsening_factor, 0, 0);
                seq_[k_l][l+1] = seq_[k_l][l]->Coarsen(redistributor);
                redistribution_index[l+1] = k_l;
            }
=======
                }
            }
            if (use_geometric_coarsening)
            {
                auto num_local_elems = redistributor->GetRedistributedTopology().GetNumberLocalEntities(elem_t_);
                Array<int> partition(num_local_elems);
                if (num_local_elems > 0)
                {
                    if (serial_refinement_infos_[l - (num_elements.Size()-1)].partition.Size())
                    {
                        serial_refinement_infos_[l - (num_elements.Size()-1)].partition.Copy(partition);
                    }
                    else
                    {
                        int num_coarse_elems = num_local_elems / geom_elem_coarsening_factor;
                        mfem_partitioner.Partition(num_local_elems, num_coarse_elems, partition);
                    }
                    coarsen_type = partition_type::MFEMRefined;
                }
                topo_[l+1] = topo_[l]->Coarsen(*redistributor, partition, 0, 0);
            }
            else
            {
                topo_[l+1] = topo_[l]->Coarsen(*redistributor, partitioner,
                                                elem_coarsening_factor, 0, 0);
            }
            seq_[l+1] = seq_[l]->Coarsen(*redistributor);
>>>>>>> e3a60813
            num_nonempty_procs = num_redist_procs;
        }
        else
        {
            // XXX (aschaf 04/24/23) : This needs to be throughly tested!!!
            // FIXME (aschaf 09/20/23) This is not correct, we cannot assume just because the numbers match that we can derefine!
            bool can_geom_deref = (num_local_elems > 0) && ((num_local_elems / geom_elem_coarsening_factor) > 0) ? (num_local_elems % (num_local_elems / geom_elem_coarsening_factor) == 0) : true;
            MPI_Allreduce(MPI_IN_PLACE, &can_geom_deref, 1, MPI_CXX_BOOL, MPI_LAND, comm_);
            Array<int> partition(num_local_elems);
            if (num_local_elems > 0)
            {
<<<<<<< HEAD
                int num_aggs = ceil(((double)num_local_elems) / elem_coarsening_factor);
                auto elem_elem = topo_[k_l][l]->LocalElementElementTable();

                PARELAG_ASSERT_DEBUG(IsConnected(*elem_elem));

                partitioner.setParELAGDefaultFlags(num_aggs);
                partitioner.doPartition(*elem_elem, num_aggs, partition);
=======
                if (use_geometric_coarsening && can_geom_deref)
                {
                    int num_coarse_elems = num_local_elems / geom_elem_coarsening_factor;
                    mfem_partitioner.Partition(num_local_elems, num_coarse_elems, partition);
                    coarsen_type = partition_type::MFEMRefined;
                }
                else
                {
                    int num_aggs = ceil(((double)num_local_elems) / elem_coarsening_factor);
                    auto elem_elem = topo_[l]->LocalElementElementTable();
                    partitioner.setParELAGDefaultFlags(num_aggs);
                    partitioner.doPartition(*elem_elem, num_aggs, partition);
                }
>>>>>>> e3a60813
            }

            topo_[k_l][l+1] = topo_[k_l][l]->CoarsenLocalPartitioning(partition, 0, 0, 2);
            seq_[k_l][l+1] = seq_[k_l][l]->Coarsen();
            redistribution_index[l+1] = k_l;
        }

<<<<<<< HEAD
        if (verbose_) { PrintCoarseningTime(l, chrono.RealTime(), METIS); }
        level_redist_procs[l+1]=num_redist_procs;
=======
        if (verbose_) { PrintCoarseningTime(l, chrono.RealTime(), coarsen_type); }
>>>>>>> e3a60813
    }
    number_of_nonempty_ranks_.back() = num_nonempty_procs;

    if (verbose_)
    {
        std::cout << "SequenceHierarchy:\n";
<<<<<<< HEAD
        for (int i = 0; i < topo_[0].size(); ++i)
        {
            std::cout << "\tNumber of global elements on level " << i << " is "
                      << topo_[redistribution_index[i]][i]->GetNumberGlobalTrueEntities(elem_t_);

            if (num_global_copies_[redistribution_index[i]] == 1)
                std::cout <<".\n";
            else
                std::cout << " (x" << num_global_copies_[redistribution_index[i]] <<").\n";
=======
        int entityw = std::to_string(topo_[0]->GetNumberGlobalTrueEntities(elem_t_)).size();
        for (int i = 0; i < topo_.size(); ++i)
        {
            std::cout << "\tNumber of global elements on level " << i << " is "
                      << setw(entityw) << topo_[i]->GetNumberGlobalTrueEntities(elem_t_);
                std::cout <<" across " << number_of_nonempty_ranks_[i] << " procs.\n";
>>>>>>> e3a60813
        }
        std::cout << "\n";
    }
}

void SequenceHierarchy::ReplaceMassIntegrator(
        int form,
        unique_ptr<BilinearFormIntegrator> integ,
        bool recompute_mass)
{
    mass_is_assembled_ = recompute_mass;
    DeRhamSequenceFE* seq = seq_[0][0]->FemSequence();
    seq->ReplaceMassIntegrator(elem_t_, form, std::move(integ), recompute_mass);
}

void SequenceHierarchy::GeometricCoarsenings(const Array<int>& num_elems, int dim)
{
    const int num_levels = params_.Get("Hierarchy levels", 2);
    const int num_geo_levels = min(num_levels, num_elems.Size());

    MFEMRefinedMeshPartitioner partitioner(dim);
    StopWatch chrono;

    for (int l = 0; l < num_geo_levels-1; ++l)
    {
        chrono.Clear();
        chrono.Start();

        Array<int> partition(topo_[0][l]->GetNumberLocalEntities(elem_t_));
        partitioner.Partition(num_elems[l], num_elems[l+1], partition);
        topo_[0][l+1] = topo_[0][l]->CoarsenLocalPartitioning(partition, 0, 0, dim == 3 ? 2 : 0);
        seq_[0][l+1] = seq_[0][l]->Coarsen();

        if (verbose_) { PrintCoarseningTime(l, chrono.RealTime(), MFEMRefined); }
    }
}

int SequenceHierarchy::MinNonzeroNumLocalElements(int level, int zero_replace)
{
    int num_local_elems = topo_[redistribution_index[level]][level]->GetNumberLocalEntities(elem_t_);
    num_local_elems = num_local_elems == 0 ? zero_replace : num_local_elems;
    int out;
    MPI_Allreduce(&num_local_elems, &out, 1, MPI_INT, MPI_MIN, comm_);
    return out;
}

void SequenceHierarchy::ApplyTruePTranspose(int l, int jform, const Vector &x, Vector &y)
{
    int k_l = redistribution_index[l];
    if (redistributors_[l])
    {
        Vector z(seq_[redistribution_index[l+1]][l]->GetNumberOfTrueDofs(jform));

        RedistributeVector(l, jform, x, z);

        seq_[redistribution_index[l+1]][l]->GetTrueP(jform).MultTranspose(z, y);
    }
    else
    {
        seq_[k_l][l]->GetTrueP(jform).MultTranspose(x, y);
    }
}

void SequenceHierarchy::ApplyTruePi(int l, int jform, const Vector &x, Vector &y)
{
    int k_l = redistribution_index[l];
    if (redistributors_[l])
    {
        Vector z(seq_[redistribution_index[l+1]][l]->GetNumberOfTrueDofs(jform));

        RedistributeVector(l, jform, x, z);

        seq_[redistribution_index[l+1]][l]->GetTruePi(jform).Mult(z, y);
    }
    else
    {
        seq_[k_l][l]->GetTruePi(jform).Mult(x, y);
    }
}

bool SequenceHierarchy::IsVectorRedistributed(int level, int jform, const Vector &x)
{
    if (IsRedistributed(level))
    {
        if (x.Size() == seq_[1][level]->GetNumberOfDofs(jform))
            return true;
    }

    return false;
}

const vector<shared_ptr<DeRhamSequence>>& SequenceHierarchy::GetDeRhamSequences(int k) const
{
    return seq_[k];
}

unique_ptr<ParallelCSRMatrix> SequenceHierarchy::RedistributeParMatrix(int level, int jform, const ParallelCSRMatrix *mat)
{
    PARELAG_NOT_IMPLEMENTED();

    int copies = num_copies_[level];
    vector<unique_ptr<ParallelCSRMatrix>> tmp(copies);
    for (int i(0); i < copies; i++)
    {
        // auto* td_rTD = sequence[ilevel]->RedistributedSequence(i)->ViewTrueDofRedTrueDof(sform);
        // auto* orig_td_rTD = orig_sequence[ilevel]->RedistributedSequence(i)->ViewTrueDofRedTrueDof(sform);
        // red_Gt[ilevel][i].reset(
        // mfem::RAP(orig_td_rTD, Gt[ilevel].get(), td_rTD)
        // );
    }
    return {};
}

unique_ptr<ParallelCSRMatrix> SequenceHierarchy::RedistributeParMatrix(int level, int jform, const ParallelCSRMatrix *mat, const SequenceHierarchy &range_hierarchy)
{
    Timer redistribute = TimeManager::AddTimer(
        std::string("Redistribution: Redistribute ParallelCSRMatrix -- Level ")
        .append(std::to_string(level)));
    unique_ptr<ParallelCSRMatrix> out;
    int copies = num_copies_[level];
    vector<unique_ptr<ParallelCSRMatrix>> tmp(copies);
    for (int i(0); i < copies; i++)
    {
        auto* td_rTD = redistributors_[level]->TrueDofRedistributedTrueDofPtr(i, jform);
        auto* orig_td_rTD = range_hierarchy.redistributors_[level]->TrueDofRedistributedTrueDofPtr(i, jform);
        tmp[i].reset(
            mfem::RAP(orig_td_rTD, mat, td_rTD)
        );
        tmp[i]->SetOwnerFlags(0, 0, 0);
    }
    int mycopy = redistributors_[level]->GetMyCopy();
    auto red_comm = redistributors_[level]->GetChildComm();
    // we do not need to delete these two, this is done by the constructor
    mfem::SparseMatrix* diag = new mfem::SparseMatrix;
    mfem::SparseMatrix* offd = new mfem::SparseMatrix;
    HYPRE_Int* cmap;
    tmp[mycopy]->GetDiag(*diag);
    tmp[mycopy]->GetOffd(*offd, cmap);
    out.reset(
        new mfem::HypreParMatrix(red_comm, tmp[mycopy]->GetGlobalNumRows(), tmp[mycopy]->GetGlobalNumCols(),
        tmp[mycopy]->GetRowStarts(), tmp[mycopy]->GetColStarts(), diag, offd, cmap, true)
        );
    // tmp[mycopy]->SetOwnerFlags(0, 0, 0);

    return out;
}

void SequenceHierarchy::RedistributeVector(int level, int jform, const Vector &x, Vector &redist_x)
{
    Timer redistribute = TimeManager::AddTimer(
        std::string("Redistribution: Redistribute Vector -- Level ")
        .append(std::to_string(level)));
    int k_lp1 = redistribution_index[level+1];
    int copies = num_copies_[level];
    vector<Vector> tmp(copies);
    int mycopy = redistributors_[level]->GetMyCopy();
    redist_x.SetSize(seq_[k_lp1][level]->GetNumberOfTrueDofs(jform));
    tmp[mycopy].SetDataAndSize(redist_x.GetData(), redist_x.Size());
    for (int i(0); i < copies; i++)
    {
        auto rTD_tD = redistributors_[level]->GetRedistributor(i)->TrueDofRedistribution(jform);
        rTD_tD.Mult(x, tmp[i]);
    }
}

void SequenceHierarchy::ShowTrueData(int level, int k, int groupid, int jform, MultiVector &true_v)
{
    // TODO (aschaf 09/23/22) Asserts
    int ilevel = level;
    int ik = k;
    int igid = groupid;
    int groupsize = 2;
    MultiVector v0(true_v.GetData(), true_v.NumberOfVectors(), true_v.Size());

    for ( ; ik >= 1; ik--)
    {
        MultiVector vk(v0.StealData(), v0.NumberOfVectors(), v0.Size());
        // first traverse communicator upwards
        for ( ; seq_[ik][ilevel]->ViewFinerSequence(); ilevel--)
        {
            MultiVector vi(vk.StealData(), vk.NumberOfVectors(), vk.Size());
            auto finer_sequence = seq_[ik][ilevel]->FinerSequence();
            vk.SetSizeAndNumberOfVectors(finer_sequence->GetNumTrueDofs(jform), true_v.NumberOfVectors());
            Mult(finer_sequence->GetTrueP(jform), vi, vk);
        }

        // copy to other processor
        auto * tD_rTD = redistributors_[ilevel]->TrueDofRedistributedTrueDofPtr(igid % groupsize, jform);
        vk.SetSizeAndNumberOfVectors(tD_rTD->Width(),  true_v.NumberOfVectors());
        v0.SetSizeAndNumberOfVectors(tD_rTD->Height(), true_v.NumberOfVectors());
        Mult(*tD_rTD, vk, v0);
        igid /= num_global_copies_[ik-1];
    }

    seq_[ik][ilevel]->ShowTrueData(jform, v0);
}

}<|MERGE_RESOLUTION|>--- conflicted
+++ resolved
@@ -40,7 +40,6 @@
     auto fe_order = params_.Get("Finite element order", 0);
     const auto start_form = params_.Get("Start form", mesh_->Dimension()-1); // TODO: read from ParameterList
 
-<<<<<<< HEAD
     topo_.resize(1);
     topo_[0].resize(num_levels);
     seq_.resize(1);
@@ -57,14 +56,7 @@
     num_copies_.resize(num_levels, 1);
     redistribution_index.resize(num_levels, 0);
 
-    topo_[0][0] = make_shared<AgglomeratedTopology>(mesh, 1);
-=======
-    topo_.resize(num_levels);
-    seq_.resize(num_levels);
-    number_of_nonempty_ranks_.resize(num_levels);
-
-    topo_[0] = make_shared<AgglomeratedTopology>(mesh, mesh_->Dimension() - start_form);
->>>>>>> e3a60813
+    topo_[0][0] = make_shared<AgglomeratedTopology>(mesh, mesh_->Dimension() - start_form);
 
     if (mesh_->Dimension() == 3)
     {
@@ -91,11 +83,8 @@
     auto num_global_elems_threshold = params_.Get("Global elements threshold", 10);
     auto upscale_order = params_.Get("Upscaling order", 0);
     auto SVD_tol = params_.Get("SVD tolerance", 1e-6);
-<<<<<<< HEAD
     auto multi_dist = params_.Get("Distribute multiple copies", false);
-=======
     auto use_geometric_coarsening = params_.Get("Use geometric coarsening", false) && (serial_refinement_infos_.size() > 0);
->>>>>>> e3a60813
 
     const int dim = mesh_->Dimension();
     const int start_form = dim-1; // TODO: read from ParameterList
@@ -118,10 +107,6 @@
 
     int num_nonempty_procs;
     MPI_Comm_size(comm_, &num_nonempty_procs);
-<<<<<<< HEAD
-=======
-    std::fill_n(number_of_nonempty_ranks_.begin(), num_elements.Size(), num_nonempty_procs);
->>>>>>> e3a60813
     int myid;
     MPI_Comm_rank(comm_, &myid);
     int num_redist_procs = num_nonempty_procs;
@@ -143,7 +128,7 @@
         chrono.Clear();
         chrono.Start();
         coarsen_type = partition_type::METIS;
-        number_of_nonempty_ranks_[l] = num_nonempty_procs;
+        level_redist_procs[l] = num_nonempty_procs;
 
         int num_global_elems = topo_[k_l][l]->GetNumberGlobalTrueEntities(elem_t_);
         if (num_global_elems < num_global_elems_threshold)
@@ -166,8 +151,7 @@
             level_is_redistributed_.resize(l+1);
             break;
         }
-<<<<<<< HEAD
-        if (&other_sequence_hierarchy != this)
+        if (&other_sequence_hierarchy != this && !use_geometric_coarsening)
         {
             if (l == other_sequence_hierarchy.topo_[0].size() - 1)
             {
@@ -188,17 +172,23 @@
                 level_is_redistributed_.resize(l+1);
                 break;
             }
-=======
+        }
         if (use_geometric_coarsening && (l == ser_ref_levels + num_elements.Size() - 1))
         {
             if (verbose_)
             {
                 std::cout << "SequenceHierarchy: reached geometrically coarsest level, terminating the coarsening process earlier.\n";
             }
-            topo_.resize(l+1);
-            seq_.resize(l+1);
+            for (int k = 0; k <= k_l; k++)
+            {
+                topo_[k].resize(l+1);
+                seq_[k].resize(l+1);
+            }
+            redistribution_index.resize(l+1);
+            redistributors_.resize(l+1);
+            mycopy_.resize(l+1);
+            level_is_redistributed_.resize(l+1);
             break;
->>>>>>> e3a60813
         }
 
         seq_[k_l][l]->SetSVDTol(SVD_tol);
@@ -207,20 +197,16 @@
         const int min_num_local_elems =
                 MinNonzeroNumLocalElements(l, num_local_elems_threshold);
 
-<<<<<<< HEAD
         bool is_forced = false;
         if (&other_sequence_hierarchy != this)
         {
             is_forced = other_sequence_hierarchy.level_is_redistributed_[l];
         }
 
-        if ((min_num_local_elems < num_local_elems_threshold) || is_forced)
-=======
         // two conditions can trigger a redistribution:
         // (b) number of local elements is below some threshold
         // (c) geometric derefinement is requested and is not possible without redistribution
-        if ((min_num_local_elems < num_local_elems_threshold))
->>>>>>> e3a60813
+        if ((min_num_local_elems < num_local_elems_threshold) || is_forced)
         {
             num_redist_procs = max(num_nonempty_procs/proc_coarsening_factor, 1);
         }
@@ -232,7 +218,6 @@
 
         if (num_redist_procs < num_nonempty_procs)
         {
-<<<<<<< HEAD
             level_is_redistributed_[l] = true;
             is_redistributed_ = true;
             if (multi_dist)
@@ -254,7 +239,13 @@
                 num_global_copies_.push_back(num_global_groups);
                 if (verbose_)
                 {
-                    if (is_forced)
+                    if (use_geometric_coarsening)
+                    {
+                        std::cout << "SequenceHierarchy: geometric coarsening of "
+                                << "sequential mesh requires reconstruction, redistributing the"
+                                << " level to " << num_redist_procs << " processors\n";
+                    }
+                    else if (is_forced)
                         std::cout << "SequenceHierarchy: redistributing"
                             << " level " << l << " to " << num_global_groups << " groups of "
                             << num_redist_procs << " processors each\n";
@@ -282,17 +273,33 @@
                 }
 
                 //NOTE (aschaf 09/14/22): copied from AgglomeratedTopology::Coarsen(Redistributor, ...)
-                int tmp_num_local_elems = topo_[k_l+1][l]->GetNumberLocalEntities(AgglomeratedTopology::ELEMENT);
-                Array<int> partition(tmp_num_local_elems);
-                if (tmp_num_local_elems > 0)
-                {
-                    int num_aggs = max((tmp_num_local_elems) / elem_coarsening_factor, 1);
-                    auto elem_elem = topo_[k_l+1][l]->LocalElementElementTable();
-
-                    PARELAG_ASSERT_DEBUG(IsConnected(*elem_elem));
-
-                    partitioner.setParELAGDefaultFlags(num_aggs);
-                    partitioner.doPartition(*elem_elem, num_aggs, partition);
+                int num_local_elems = topo_[k_l+1][l]->GetNumberLocalEntities(AgglomeratedTopology::ELEMENT);
+                Array<int> partition(num_local_elems);
+                if (num_local_elems > 0)
+                {
+                    if (use_geometric_coarsening)
+                    {
+                        if (serial_refinement_infos_[l - (num_elements.Size()-1)].partition.Size())
+                        {
+                            serial_refinement_infos_[l - (num_elements.Size()-1)].partition.Copy(partition);
+                        }
+                        else
+                        {
+                            int num_coarse_elems = num_local_elems / geom_elem_coarsening_factor;
+                            mfem_partitioner.Partition(num_local_elems, num_coarse_elems, partition);
+                        }
+                        coarsen_type = partition_type::MFEMRefined;
+                    }
+                    else
+                    {
+                        int num_aggs = max((num_local_elems) / elem_coarsening_factor, 1);
+                        auto elem_elem = topo_[k_l+1][l]->LocalElementElementTable();
+
+                        PARELAG_ASSERT_DEBUG(IsConnected(*elem_elem));
+
+                        partitioner.setParELAGDefaultFlags(num_aggs);
+                        partitioner.doPartition(*elem_elem, num_aggs, partition);
+                    }
                 }
 
                 topo_[k_l+1][l+1] = topo_[k_l+1][l]->CoarsenLocalPartitioning(partition, 0, 0, 2);
@@ -302,71 +309,60 @@
             else
             {
                 Redistributor redistributor(*topo_[k_l][l], num_redist_procs);
+                // unique_ptr<Redistributor> redistributor;
+                // // int has_elem_redist_procs = serial_refinement_infos_[l - (num_elements.Size()-1)].elem_redist_procs.size(); // currently always 0
+                // // MPI_Allreduce(MPI_IN_PLACE, &has_elem_redist_procs, 1, MPI_INT, MPI_SUM, comm_);
+                // // if (use_geometric_coarsening && has_elem_redist_procs)
+                // //     redistributor = make_unique<Redistributor>(*topo_[l], serial_refinement_infos_[l - (num_elements.Size()-1)].elem_redist_procs);
+                // // else
+                //     redistributor = make_unique<Redistributor>(*topo_[l], num_redist_procs);
 
                 if (verbose_)
-=======
-            unique_ptr<Redistributor> redistributor;
-            // int has_elem_redist_procs = serial_refinement_infos_[l - (num_elements.Size()-1)].elem_redist_procs.size(); // currently always 0
-            // MPI_Allreduce(MPI_IN_PLACE, &has_elem_redist_procs, 1, MPI_INT, MPI_SUM, comm_);
-            // if (use_geometric_coarsening && has_elem_redist_procs)
-            //     redistributor = make_unique<Redistributor>(*topo_[l], serial_refinement_infos_[l - (num_elements.Size()-1)].elem_redist_procs);
-            // else
-                redistributor = make_unique<Redistributor>(*topo_[l], num_redist_procs);
-
-            if (verbose_)
-            {
-                if (use_geometric_coarsening)
-                {
-                    std::cout << "SequenceHierarchy: geometric coarsening of "
-                            << "sequential mesh requires reconstruction, redistributing the"
-                            << " level to " << num_redist_procs << " processors\n";
-                }
-                else
->>>>>>> e3a60813
-                {
-                    std::cout << "SequenceHierarchy: minimal nonzero number of "
-                            << "local elements (" << min_num_local_elems << ") on"
-                            << " level " << l << " is below threshold ("
-                            << num_local_elems_threshold << "), redistributing the"
-                            << " level to " << num_redist_procs << " processors\n";
-<<<<<<< HEAD
-                    std::cout << std::flush;
-                }
-
-                topo_[k_l][l+1] = topo_[k_l][l]->Coarsen(redistributor, partitioner,
-                                            elem_coarsening_factor, 0, 0);
-                seq_[k_l][l+1] = seq_[k_l][l]->Coarsen(redistributor);
-                redistribution_index[l+1] = k_l;
-            }
-=======
-                }
-            }
-            if (use_geometric_coarsening)
-            {
-                auto num_local_elems = redistributor->GetRedistributedTopology().GetNumberLocalEntities(elem_t_);
-                Array<int> partition(num_local_elems);
-                if (num_local_elems > 0)
-                {
-                    if (serial_refinement_infos_[l - (num_elements.Size()-1)].partition.Size())
+                {
+                    if (use_geometric_coarsening)
                     {
-                        serial_refinement_infos_[l - (num_elements.Size()-1)].partition.Copy(partition);
+                        std::cout << "SequenceHierarchy: geometric coarsening of "
+                                << "sequential mesh requires reconstruction, redistributing the"
+                                << " level to " << num_redist_procs << " processors\n";
                     }
                     else
                     {
-                        int num_coarse_elems = num_local_elems / geom_elem_coarsening_factor;
-                        mfem_partitioner.Partition(num_local_elems, num_coarse_elems, partition);
+                        std::cout << "SequenceHierarchy: minimal nonzero number of "
+                                << "local elements (" << min_num_local_elems << ") on"
+                                << " level " << l << " is below threshold ("
+                                << num_local_elems_threshold << "), redistributing the"
+                                << " level to " << num_redist_procs << " processors\n";
+                        std::cout << std::flush;
                     }
-                    coarsen_type = partition_type::MFEMRefined;
-                }
-                topo_[l+1] = topo_[l]->Coarsen(*redistributor, partition, 0, 0);
-            }
-            else
-            {
-                topo_[l+1] = topo_[l]->Coarsen(*redistributor, partitioner,
-                                                elem_coarsening_factor, 0, 0);
-            }
-            seq_[l+1] = seq_[l]->Coarsen(*redistributor);
->>>>>>> e3a60813
+                }
+
+                if (use_geometric_coarsening)
+                {
+                    auto num_local_elems = redistributor.GetRedistributedTopology().GetNumberLocalEntities(elem_t_);
+                    Array<int> partition(num_local_elems);
+                    if (num_local_elems > 0)
+                    {
+                        if (serial_refinement_infos_[l - (num_elements.Size()-1)].partition.Size())
+                        {
+                            serial_refinement_infos_[l - (num_elements.Size()-1)].partition.Copy(partition);
+                        }
+                        else
+                        {
+                            int num_coarse_elems = num_local_elems / geom_elem_coarsening_factor;
+                            mfem_partitioner.Partition(num_local_elems, num_coarse_elems, partition);
+                        }
+                        coarsen_type = partition_type::MFEMRefined;
+                    }
+                    topo_[k_l][l+1] = topo_[k_l][l]->Coarsen(redistributor, partition, 0, 0);
+                }
+                else
+                {
+                    topo_[k_l][l+1] = topo_[k_l][l]->Coarsen(redistributor, partitioner,
+                                            elem_coarsening_factor, 0, 0);
+                }
+                seq_[k_l][l+1] = seq_[k_l][l]->Coarsen(redistributor);
+                redistribution_index[l+1] = k_l;
+            }
             num_nonempty_procs = num_redist_procs;
         }
         else
@@ -378,15 +374,6 @@
             Array<int> partition(num_local_elems);
             if (num_local_elems > 0)
             {
-<<<<<<< HEAD
-                int num_aggs = ceil(((double)num_local_elems) / elem_coarsening_factor);
-                auto elem_elem = topo_[k_l][l]->LocalElementElementTable();
-
-                PARELAG_ASSERT_DEBUG(IsConnected(*elem_elem));
-
-                partitioner.setParELAGDefaultFlags(num_aggs);
-                partitioner.doPartition(*elem_elem, num_aggs, partition);
-=======
                 if (use_geometric_coarsening && can_geom_deref)
                 {
                     int num_coarse_elems = num_local_elems / geom_elem_coarsening_factor;
@@ -395,12 +382,14 @@
                 }
                 else
                 {
-                    int num_aggs = ceil(((double)num_local_elems) / elem_coarsening_factor);
-                    auto elem_elem = topo_[l]->LocalElementElementTable();
+                    int num_aggs = std::ceil(static_cast<double>(num_local_elems) / elem_coarsening_factor);
+                    auto elem_elem = topo_[k_l][l]->LocalElementElementTable();
+
+                    PARELAG_ASSERT_DEBUG(IsConnected(*elem_elem));
+
                     partitioner.setParELAGDefaultFlags(num_aggs);
                     partitioner.doPartition(*elem_elem, num_aggs, partition);
                 }
->>>>>>> e3a60813
             }
 
             topo_[k_l][l+1] = topo_[k_l][l]->CoarsenLocalPartitioning(partition, 0, 0, 2);
@@ -408,19 +397,13 @@
             redistribution_index[l+1] = k_l;
         }
 
-<<<<<<< HEAD
-        if (verbose_) { PrintCoarseningTime(l, chrono.RealTime(), METIS); }
+        if (verbose_) { PrintCoarseningTime(l, chrono.RealTime(), coarsen_type); }
         level_redist_procs[l+1]=num_redist_procs;
-=======
-        if (verbose_) { PrintCoarseningTime(l, chrono.RealTime(), coarsen_type); }
->>>>>>> e3a60813
-    }
-    number_of_nonempty_ranks_.back() = num_nonempty_procs;
+    }
 
     if (verbose_)
     {
         std::cout << "SequenceHierarchy:\n";
-<<<<<<< HEAD
         for (int i = 0; i < topo_[0].size(); ++i)
         {
             std::cout << "\tNumber of global elements on level " << i << " is "
@@ -430,14 +413,6 @@
                 std::cout <<".\n";
             else
                 std::cout << " (x" << num_global_copies_[redistribution_index[i]] <<").\n";
-=======
-        int entityw = std::to_string(topo_[0]->GetNumberGlobalTrueEntities(elem_t_)).size();
-        for (int i = 0; i < topo_.size(); ++i)
-        {
-            std::cout << "\tNumber of global elements on level " << i << " is "
-                      << setw(entityw) << topo_[i]->GetNumberGlobalTrueEntities(elem_t_);
-                std::cout <<" across " << number_of_nonempty_ranks_[i] << " procs.\n";
->>>>>>> e3a60813
         }
         std::cout << "\n";
     }
