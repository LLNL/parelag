--- conflicted
+++ resolved
@@ -37,16 +37,16 @@
 {
     // TODO (aschaf 09/21/22) Describe topo_ and seq_ layout
     /**
-     * The topologies and sequences are stored based on which communicator C_k they belong to, 
+     * The topologies and sequences are stored based on which communicator C_k they belong to,
      * with k the communicator or redistribution index. Hence, if multiple communicators are used,
-     * as is the case when we coarsen beyond the number of processors and want to have multiple 
-     * coarse copies. 
-     * 
-     * 
+     * as is the case when we coarsen beyond the number of processors and want to have multiple
+     * coarse copies.
+     *
+     *
      */
     vector<vector<shared_ptr<AgglomeratedTopology>>> topo_;
     vector<vector<shared_ptr<DeRhamSequence>>> seq_;
-    // 
+    //
     vector<unique_ptr<MultiRedistributor>> redistributors_;
     // TODO (aschaf 09/08/22): decide on a canonical way to store this information
     // tag indicating in which subgroup the level belongs in relation to the previous level
@@ -56,8 +56,8 @@
     vector<int> num_copies_;
     /**
      * @brief Redistribution index \f$ k_\ell \f$
-     * 
-     * 
+     *
+     *
      */
     vector<int> redistribution_index;
     /// communicators C_k, C_0 is usually MPI_COMM_WORLD
@@ -77,15 +77,11 @@
 
     int MinNonzeroNumLocalElements(int level, int zero_replace);
 
-<<<<<<< HEAD
     Array<int> level_redist_procs;
 
-=======
     int ser_ref_levels; // number of serial refinements (to undo)
 
     std::vector<SerialRefinementInfo> serial_refinement_infos_;
-    std::vector<int> number_of_nonempty_ranks_;
->>>>>>> e3a60813
 public:
 
     /** \brief Constructor.
@@ -183,7 +179,6 @@
                                unique_ptr<BilinearFormIntegrator> integ,
                                bool recompute_mass);
 
-<<<<<<< HEAD
 
     int GetMyCopy(int level) const noexcept
     {
@@ -261,35 +256,29 @@
     // FIXME (aschaf 09/08/22) Find a better name for these functions
     /// Applies the TrueP matrix from a given level, projecting from level l to l+1
     /// If multiple copies are available, it redistributes a copy of the result to
-    /// each group of processors. 
+    /// each group of processors.
 
     void ApplyTruePi(int l, int jform, const Vector &x, Vector &y);
 
     void ApplyTruePTranspose(int level, int jform, const Vector &x, Vector &y);
 
     /**
-     * @brief 
-     * 
-     * @param level 
+     * @brief
+     *
+     * @param level
      * @param k redistribution index
      * @param groupid which group in communicator C_k
-     * @param jform 
-     * @param true_v 
+     * @param jform
+     * @param true_v
      */
     void ShowTrueData(int level, int k, int groupid, int jform, MultiVector & true_v);
+
     /// Return Number of Active Processors on level=ilevel
     inline int GetRedistNumProcs(int ilevel)
     {
         return level_redist_procs[ilevel];
     }
 
-=======
-    /// Return Number of Active Processors on level=ilevel
-    inline int GetRedistNumProcs(int ilevel)
-    {
-        return number_of_nonempty_ranks_[ilevel];
-    }
-
     /**
      * @brief Set the number of serial refinements as well as the parallel partioning of the final serial refinement. Does not assume ownership of the array.
      *
@@ -301,7 +290,6 @@
         ser_ref_levels = serial_refinements.size();
         this->serial_refinement_infos_.assign(serial_refinements.begin(), serial_refinements.end());
     }
->>>>>>> e3a60813
 };
 
 }
