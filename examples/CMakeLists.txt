# Copyright (c) 2018, Lawrence Livermore National Security, LLC. Produced at the
# Lawrence Livermore National Laboratory. LLNL-CODE-745557. All Rights reserved.
# See file COPYRIGHT for details.
#
# This file is part of the ParElag library. For more information and source code
# availability see http://github.com/LLNL/parelag.
#
# ParElag is free software; you can redistribute it and/or modify it under the
# terms of the GNU Lesser General Public License (as published by the Free
# Software Foundation) version 2.1 dated February 1999.

list(APPEND EXAMPLE_SRCS
  3DHcurlWeakScaling.cpp
  3DHdivWeakScaling.cpp
  ElectricPotential.cpp
  ElectricPotential_bfly.cpp
  EmbeddedMeshPartitionerDemo.cpp
  HdivL2SampleGenerator.cpp
  HdivL2ExtensionVisualize.cpp
  LogicalPartitionerDemo.cpp
  ElasticityUpscaling0Form.cpp
  Upscaling0Form.cpp
  Upscaling0FormMFEM.cpp
  Upscaling0FormMFEMonly.cpp
  Upscaling0FormSpectral.cpp
  Upscaling2Form.cpp
  Upscaling2FormAMGe.cpp
  Upscaling2FormSpectralAMGe.cpp
  UpscalingMaxwell.cpp
  RedistributeTestDarcy.cpp
<<<<<<< HEAD
  RedistributeTestDarcy_multi.cpp
=======
  RedistributeTestGeometric.cpp
  RedistributeTestMFEM.cpp
>>>>>>> e3a60813
  )

list(APPEND EXAMPLE_SRCS
  MultigridTest0Form.cpp
  MultigridTest1Form.cpp
  MultigridTest2Form.cpp
  MultigridTestDarcy.cpp
  MultigridTestDarcy_Hybrid.cpp
  MultigridTestSPE10.cpp
  )

if (${PROJECT_NAME}_USE_MARS)
  list(APPEND EXAMPLE_SRCS
    Upscaling0FormMARS.cpp
    )
endif()

add_parelag_executables(EXAMPLE_SRCS)

if (${PROJECT_NAME}_ENABLE_TESTING)

  # Form 2, AMGE
  add_test(form2AMGe Upscaling2FormAMGe.exe --meshfile none --no-visualize)
  set_tests_properties(form2AMGe
    PROPERTIES
    PASS_REGULAR_EXPRESSION
    "u l2-like errors: 1.9010e-02 3.9570e-03 \nu energy-like errors: 1.2883e-01 5.7793e-02")

  # Form 2, AMGE, parallel run with 4 processes
  add_mpi_test(par_form2AMGe_np4 4 Upscaling2FormAMGe.exe --meshfile none --no-visualize)
  set_tests_properties(form2AMGe
    PROPERTIES
    PASS_REGULAR_EXPRESSION
    "u l2-like errors: 1.9010e-02 3.9570e-03 \nu energy-like errors: 1.2883e-01 5.7793e-02")

  # Form 2, Spectral AMGe
  add_test(form2spectralAMGe
    Upscaling2FormSpectralAMGe.exe --meshfile none --no-visualize)
    set_tests_properties(form2spectralAMGe
      PROPERTIES
      PASS_REGULAR_EXPRESSION
      "u l2-like errors: 7.4780e-04 1.3267e-07 \nu energy-like errors: 1.3227e-02 1.6039e-07;\
u l2-like errors: 7.4780e-04 7.2804e-08 \nu energy-like errors: 1.3227e-02 6.6910e-08;\
u l2-like errors: 7.4780e-04 1.6799e-07 \nu energy-like errors: 1.3227e-02 2.8143e-07")

  # Form 0, Spectral
  # the local_targets tests have ridiculously high energy errors, see
  # JIRA ticket ELAG-10
  add_test(local_targets
    Upscaling0FormSpectral.exe --par_ref_levels 2 --meshfile none --no-visualize)
  set_tests_properties(local_targets
    PROPERTIES
    PASS_REGULAR_EXPRESSION
    "u l2-like errors: 8\\.6752e-02 2\\.9799e-02 \nu energy-like errors: 6\\.5713e\\+02 4\\.3955e\\+02;u l2-like errors: 4.9853e-02 2.0129e-02 \nu energy-like errors: 5.4201e\\+02 3.4931e\\+02")

  # Another form 0, spectral with different options
  add_test(local_targets_2
    Upscaling0FormSpectral.exe
    --par_ref_levels 2 --spect_tol 0.001 --coarsening_step 2
    --meshfile none --no-visualize)
  set_tests_properties(local_targets_2
    PROPERTIES
    PASS_REGULAR_EXPRESSION
    "u l2-like errors: 8\\.6759e-02 \nu energy-like errors: 6\\.5712e\\+02;u l2-like errors: 4.9880e-02 \nu energy-like errors: 5.4200e\\+02")

  # Electric potential test
  add_test(ElectricPotential_bfly
    ElectricPotential_bfly.exe --feorder 0 --upscalingorder 0 --no-visualize)
  set_tests_properties(ElectricPotential_bfly
    PROPERTIES
    PASS_REGULAR_EXPRESSION
    "u l2-like errors: 5.5000e-04 2.1996e-04 \np l2-like errors: 9.9192e-03 4.5006e-03 \nu energy-like errors: 2.4379e-04 1.3407e-04;\
u l2-like errors: 5.4999e-04 2.1996e-04 \np l2-like errors: 9.9192e-03 4.5006e-03 \nu energy-like errors: 2.4379e-04 1.3407e-04")

  # LogicalPartitioner test
  add_test(logical_partitioner
    LogicalPartitionerDemo.exe --Nx 12 --Ny 12 --Nz 12 --no-visualize)
  set_tests_properties(logical_partitioner
    PROPERTIES
    PASS_REGULAR_EXPRESSION
    "u l2-like errors: 4.3386e-03 4.3386e-03 1.1209e-03 \nu energy-like errors: 5.6634e-02 5.6634e-02 2.8076e-02;u l2-like errors: 6.3801e-04 5.8036e-04 3.5011e-04 \nu energy-like errors: 1.7760e-02 1.6425e-02 1.1493e-02")

  # LogicalPartitioner test with metis
  add_test(logical_partitioner_metis
    LogicalPartitionerDemo.exe --Nx 12 --Ny 12 --Nz 12 --metis_agglomeration
    --no-visualize)
  set_tests_properties(logical_partitioner_metis
    PROPERTIES
    PASS_REGULAR_EXPRESSION
    "u l2-like errors: 9.5170e-03 7.7270e-03 1.8229e-03 \nu energy-like errors: 8.6474e-02 7.7053e-02 3.5714e-02")

  # EmbeddedMeshPartitioner test
  add_test(embedded_mesh_partitioner
    EmbeddedMeshPartitionerDemo.exe --mesh none --par_ref_levels 2
    --no-visualize)
  set_tests_properties(embedded_mesh_partitioner
    PROPERTIES
    PASS_REGULAR_EXPRESSION
    "u l2-like errors: 9.361[0-9]e-03 2.554[0-9]e-03 \nu energy-like errors: 8.60[0-9]*e-02 4.292[0-9]e-02")

  # test 3DHdivWeakScaling.exe - structured mesh with several refinements
  add_test(3DHdivWeakScaling 3DHdivWeakScaling.exe --nref_parallel 2
    --no-visualize)
  set_tests_properties(3DHdivWeakScaling
    PROPERTIES
    PASS_REGULAR_EXPRESSION
    "u l2-like errors: 3.4325e-01 1.2642e-01 \nu energy-like errors: 2.9404e-01 1.3420e-01")

  # 3DHcurlWeakScaling is really not much different from any other test
  add_test(3DHcurlWeakScaling 3DHcurlWeakScaling.exe
    --nref_parallel 2 --no-visualize)
  set_tests_properties(3DHcurlWeakScaling
    PROPERTIES
    PASS_REGULAR_EXPRESSION
    "u l2-like errors: 1.6197e-01 3.0947e-02 \nu energy-like errors: 7.0872e-01 2.3455e-01")

  add_test(MG0Form MultigridTest0Form.exe)
  set_tests_properties(MG0Form
    PROPERTIES
    PASS_REGULAR_EXPRESSION
    "Final residual norm: 5.92369e-07;Final residual norm: 6.1043e-07")

  add_test(MG1Form MultigridTest1Form.exe)
  set_tests_properties(MG1Form
    PROPERTIES
    PASS_REGULAR_EXPRESSION
    "Final residual norm: 1.97197e-06;\
Final residual norm: 5.01914e-07;\
Final residual norm: 1.36916e-06")

  add_test(MG2Form MultigridTest2Form.exe)
  set_tests_properties(MG2Form
    PROPERTIES
    PASS_REGULAR_EXPRESSION
    "Final residual norm: 2.61854e-07;\
Final residual norm: 2.26239e-07;\
Final residual norm: 2.54525e-07")

  add_test(MGDarcyHybrid MultigridTestDarcy_Hybrid.exe)
  set_tests_properties(MGDarcyHybrid
    PROPERTIES
    PASS_REGULAR_EXPRESSION
    "Final residual norm: 2.86484e-07;\
Final residual norm: 1.95524e-06;\
Final residual norm: 2.09814e-06")

  add_test(MGDarcyWithL2MassHybrid MultigridTestDarcy_Hybrid.exe --L2mass-weight 1.0)
  set_tests_properties(MGDarcyWithL2MassHybrid
    PROPERTIES
    PASS_REGULAR_EXPRESSION
    "Final residual norm: 2.60987e-07;\
Final residual norm: 1.80874e-06;\
Final residual norm: 1.9406e-06")

  if (${PROJECT_NAME}_USE_MARS)
    add_test(0FormMARS Upscaling0FormMARS.exe -nv)
    set_tests_properties(0FormMARS
      PROPERTIES
      PASS_REGULAR_EXPRESSION
      "% || uh - uH ||;2.325457e-03;% || grad ( uh - uH ) ||;4.196067e-02")
  endif()

  # Only run the valgrind tests if Valgrind is available
  if (MEMORYCHECK_COMMAND AND ${PROJECT_NAME}_ENABLE_VALGRIND_TESTS)
    add_valgrind_test(vlocal_targets
      Upscaling0FormSpectral.exe --par_ref_levels 1 --meshfile none
      --no-visualize)
    add_valgrind_test(vform2spectral
      Upscaling2FormSpectralAMGe.exe --par_ref_levels 1 --meshfile none
      --no-visualize)
  endif()

endif (${PROJECT_NAME}_ENABLE_TESTING)<|MERGE_RESOLUTION|>--- conflicted
+++ resolved
@@ -28,12 +28,9 @@
   Upscaling2FormSpectralAMGe.cpp
   UpscalingMaxwell.cpp
   RedistributeTestDarcy.cpp
-<<<<<<< HEAD
   RedistributeTestDarcy_multi.cpp
-=======
   RedistributeTestGeometric.cpp
   RedistributeTestMFEM.cpp
->>>>>>> e3a60813
   )
 
 list(APPEND EXAMPLE_SRCS
