/*
  Copyright (c) 2018, Lawrence Livermore National Security, LLC. Produced at the
  Lawrence Livermore National Laboratory. LLNL-CODE-745557. All Rights reserved.
  See file COPYRIGHT for details.

  This file is part of the ParElag library. For more information and source code
  availability see http://github.com/LLNL/parelag.

  ParElag is free software; you can redistribute it and/or modify it under the
  terms of the GNU Lesser General Public License (as published by the Free
  Software Foundation) version 2.1 dated February 1999.
*/

#include <amge/SequenceHierarchy.hpp>
#include <amge/DeRhamSequenceFE.hpp>
#include <structures/Redistributor.hpp>
#include <partitioning/MFEMRefinedMeshPartitioner.hpp>
#include <partitioning/MetisGraphPartitioner.hpp>
#include <utilities/MemoryUtils.hpp>
#include <utilities/ParELAG_TimeManager.hpp>

namespace parelag
{

enum partition_type { MFEMRefined, METIS };

void PrintCoarseningTime(int level, double time, partition_type type)
{
    string msg = type == METIS ? "(using METIS)" : "(using MFEM refinement info)";
    std::cout << "SequenceHierarchy: level-" << level << " DeRhamSequence is "
              << "coarsened " << msg << " in " << time << " seconds.\n";
}

SequenceHierarchy::SequenceHierarchy(shared_ptr<ParMesh> mesh, ParameterList params, bool verbose)
    : comm_(mesh->GetComm()), mesh_(mesh), params_(move(params)),
      verbose_(verbose), mass_is_assembled_(false), is_redistributed_(false)
{
    auto num_levels = params_.Get("Hierarchy levels", 2);
    auto fe_order = params_.Get("Finite element order", 0);
    const int start_form = mesh_->Dimension()-1; // TODO: read from ParameterList

    topo_.resize(1);
    topo_[0].resize(num_levels);
    seq_.resize(1);
    seq_[0].resize(num_levels);
    redistributors_.resize(num_levels);
    // redist_parent_topo_.resize(num_levels);
    // redist_parent_seq_.resize(num_levels);
    // redist_topo_.resize(num_levels);
    // redist_seq_.resize(num_levels);
    mycopy_.resize(num_levels);
    level_is_redistributed_.resize(num_levels, false);
    comms_.resize(1, mesh->GetComm());
    num_global_copies_.resize(1, 1);
    num_copies_.resize(num_levels, 1);
    redistribution_index.resize(num_levels, 0);

    topo_[0][0] = make_shared<AgglomeratedTopology>(mesh, 1);

    if (mesh_->Dimension() == 3)
    {
        seq_[0][0] = make_shared<DeRhamSequence3D_FE>(
                    topo_[0][0], mesh.get(), fe_order, true, false);
    }
    else
    {
        seq_[0][0] = make_shared<DeRhamSequence2D_Hdiv_FE>(
                    topo_[0][0], mesh.get(), fe_order, true, false);
    }
    seq_[0][0]->SetjformStart(start_form);
}

void SequenceHierarchy::Build(const Array<int>& num_elements, const SequenceHierarchy &other_sequence_hierarchy)
{
    PARELAG_ASSERT(mesh_->GetNE() == num_elements[0]);

    auto num_levels = params_.Get("Hierarchy levels", 2);
    auto elem_coarsening_factor = params_.Get("Hierarchy coarsening factor", 8);
    auto proc_coarsening_factor = params_.Get("Processor coarsening factor", 2);
    auto num_local_elems_threshold = params_.Get("Local elements threshold", 80);
    auto num_global_elems_threshold = params_.Get("Global elements threshold", 10);
    auto upscale_order = params_.Get("Upscaling order", 0);
    auto SVD_tol = params_.Get("SVD tolerance", 1e-6);
    auto multi_dist = params_.Get("Distribute multiple copies", false);
    
    const int dim = mesh_->Dimension();
    const int start_form = dim-1; // TODO: read from ParameterList

    if (verbose_)
    {
        std::cout << "SequenceHierarchy: building a hierarchy of DeRhamSequence"
                  << " of at most " << num_levels << " levels ...\n";
    }

    if (mass_is_assembled_ == false)
    {
        ReplaceMassIntegrator(dim, make_unique<MassIntegrator>(), true);
    }
    seq_[0][0]->FemSequence()->SetUpscalingTargets(dim, upscale_order, start_form);

    // first num_elements.size()-1 levels of topo_ are constructed geometrically
    GeometricCoarsenings(num_elements, dim);

    int num_nonempty_procs;
    MPI_Comm_size(comm_, &num_nonempty_procs);
    int myid;
    MPI_Comm_rank(comm_, &myid);
    int num_redist_procs = num_nonempty_procs;
<<<<<<< HEAD
    int num_global_groups = 1;

=======
    level_redist_procs.SetSize(num_levels);
    level_redist_procs[0]=num_redist_procs;
    for (int l = 0; l < num_elements.Size()-1; l++)
        level_redist_procs[l+1]=num_redist_procs;
>>>>>>> b8f0fa56
    StopWatch chrono;
    MetisGraphPartitioner partitioner;
    partitioner.setParELAGDefaultMetisOptions();

    for (int l = num_elements.Size()-1; l < num_levels-1; ++l)
    {
        int k_l = redistribution_index[l];
        chrono.Clear();
        chrono.Start();

        int num_global_elems = topo_[k_l][l]->GetNumberGlobalTrueEntities(elem_t_);
        if (num_global_elems < num_global_elems_threshold)
        {
            if (verbose_)
            {
                std::cout << "SequenceHierarchy: global number of elements ("
                          << num_global_elems << ") on level " << l << " is "
                          << "below threshold (" << num_global_elems_threshold
                          << "), terminating the coarsening process earlier.\n";
            }
            for (int k = 0; k <= k_l; k++)
            {
                topo_[k].resize(l+1);
                seq_[k].resize(l+1);
            }
            redistribution_index.resize(l+1);
            redistributors_.resize(l+1);
            mycopy_.resize(l+1);
            level_is_redistributed_.resize(l+1);
            break;
        }
        if (&other_sequence_hierarchy != this)
        {
            if (l == other_sequence_hierarchy.topo_[0].size() - 1)
            {
                if (verbose_)
                {
                    std::cout << "SequenceHierarchy: maximal hierarchy depth "
                              << "reached on level " << l << ", terminating the"
                              << " coarsening process earlier.\n";
                }
                for (int k = 0; k <= k_l; k++)
                {
                    topo_[k].resize(l+1);
                    seq_[k].resize(l+1);
                }
                redistribution_index.resize(l+1);
                redistributors_.resize(l+1);
                mycopy_.resize(l+1);
                level_is_redistributed_.resize(l+1);
                break;
            }
        }

        seq_[k_l][l]->SetSVDTol(SVD_tol);

        const int num_local_elems = topo_[k_l][l]->GetNumberLocalEntities(elem_t_);
        const int min_num_local_elems =
                MinNonzeroNumLocalElements(l, num_local_elems_threshold);

        bool is_forced = false;
        if (&other_sequence_hierarchy != this)
        {
            is_forced = other_sequence_hierarchy.level_is_redistributed_[l];
        }
        
        if ((min_num_local_elems < num_local_elems_threshold) || is_forced)
        {
            num_redist_procs = max(num_nonempty_procs/proc_coarsening_factor, 1);
        }

        if (num_redist_procs < num_nonempty_procs)
        {
            level_is_redistributed_[l] = true;
            is_redistributed_ = true;
            if (multi_dist)
            {
                topo_.push_back(vector<shared_ptr<AgglomeratedTopology>>(num_levels));
                seq_.push_back(vector<shared_ptr<DeRhamSequence>>(num_levels));
                {
                    Timer redistribute = TimeManager::AddTimer(
                        std::string("Redistribution: Redistribute Topology and DeRhamSequence -- Level ")
                            .append(std::to_string(l)));
                    if (is_forced)
                        redistributors_[l] = make_unique<MultiRedistributor>(*topo_[k_l][l], num_nonempty_procs, num_redist_procs, *(other_sequence_hierarchy.redistributors_[l]));
                    else
                        redistributors_[l] = make_unique<MultiRedistributor>(*topo_[k_l][l], num_nonempty_procs, num_redist_procs);
                }
                auto &multi_redistributor = *redistributors_[l];
                num_copies_[l] = (num_nonempty_procs / num_redist_procs);
                num_global_groups *= num_copies_[l];
                num_global_copies_.push_back(num_global_groups);
                if (verbose_)
                {
                    if (is_forced)
                        std::cout << "SequenceHierarchy: redistributing"
                            << " level " << l << " to " << num_global_groups << " groups of " 
                            << num_redist_procs << " processors each\n";
                    else
                        std::cout << "SequenceHierarchy: minimal nonzero number of "
                            << "local elements (" << min_num_local_elems << ") on"
                            << " level " << l << " is below threshold ("
                            << num_local_elems_threshold << "), redistributing the"
                            << " level to " << num_global_groups << " groups of " 
                            << num_redist_procs << " processors each\n";
                }
                int mycopy = multi_redistributor.GetMyCopy();
                mycopy_[l+1] = mycopy;
                {
                    Timer redistribute = TimeManager::AddTimer(
                        std::string("Redistribution: Redistribute Topology and DeRhamSequence -- Level ")
                            .append(std::to_string(l)));
                    auto redist_parent_topos = multi_redistributor.GetRedistributedTopologies();
                    auto redist_parent_seqs = multi_redistributor.Redistribute(seq_[k_l][l]);
                    MPI_Comm child_comm = multi_redistributor.GetChildComm();
                    comms_.push_back(child_comm);
                    topo_[k_l + 1][l] = redist_parent_topos[mycopy]->RebuildOnDifferentComm(child_comm);
                    seq_[k_l + 1][l] = redist_parent_seqs[mycopy]->RebuildOnDifferentComm(topo_[k_l + 1][l]);
                }

                //NOTE (aschaf 09/14/22): copied from AgglomeratedTopology::Coarsen(Redistributor, ...)
                int tmp_num_local_elems = topo_[k_l+1][l]->GetNumberLocalEntities(AgglomeratedTopology::ELEMENT);
                Array<int> partition(tmp_num_local_elems);
                if (tmp_num_local_elems > 0)
                {
                    int num_aggs = max((tmp_num_local_elems) / elem_coarsening_factor, 1);
                    auto elem_elem = topo_[k_l+1][l]->LocalElementElementTable();
                    partitioner.setParELAGDefaultFlags(num_aggs);
                    partitioner.doPartition(*elem_elem, num_aggs, partition);
                }

                topo_[k_l+1][l+1] = topo_[k_l+1][l]->CoarsenLocalPartitioning(partition, 0, 0, 2);
                seq_[k_l+1][l+1] = seq_[k_l+1][l]->Coarsen();
                redistribution_index[l+1] = k_l + 1;
            }
            else
            {
                Redistributor redistributor(*topo_[k_l][l], num_redist_procs);

                if (verbose_)
                {
                    std::cout << "SequenceHierarchy: minimal nonzero number of "
                            << "local elements (" << min_num_local_elems << ") on"
                            << " level " << l << " is below threshold ("
                            << num_local_elems_threshold << "), redistributing the"
                            << " level to " << num_redist_procs << " processors\n";
                }

                topo_[k_l][l+1] = topo_[k_l][l]->Coarsen(redistributor, partitioner,
                                            elem_coarsening_factor, 0, 0);
                seq_[k_l][l+1] = seq_[k_l][l]->Coarsen(redistributor);
                redistribution_index[l+1] = k_l;
            }
            num_nonempty_procs = num_redist_procs;
        }
        else
        {
            Array<int> partition(num_local_elems);
            if (num_local_elems > 0)
            {
                int num_aggs = ceil(((double)num_local_elems) / elem_coarsening_factor);
<<<<<<< HEAD
                auto elem_elem = topo_[k_l][l]->LocalElementElementTable();
=======
                auto elem_elem = topo_[l]->LocalElementElementTable();

                PARELAG_ASSERT_DEBUG(IsConnected(*elem_elem));

>>>>>>> b8f0fa56
                partitioner.setParELAGDefaultFlags(num_aggs);
                partitioner.doPartition(*elem_elem, num_aggs, partition);
            }

            topo_[k_l][l+1] = topo_[k_l][l]->CoarsenLocalPartitioning(partition, 0, 0, 2);
            seq_[k_l][l+1] = seq_[k_l][l]->Coarsen();
            redistribution_index[l+1] = k_l;
        }

        if (verbose_) { PrintCoarseningTime(l, chrono.RealTime(), METIS); }
        level_redist_procs[l+1]=num_redist_procs;
    }

    if (verbose_)
    {
        std::cout << "SequenceHierarchy:\n";
        for (int i = 0; i < topo_[0].size(); ++i)
        {
            std::cout << "\tNumber of global elements on level " << i << " is "
                      << topo_[redistribution_index[i]][i]->GetNumberGlobalTrueEntities(elem_t_);
                          
            if (num_global_copies_[redistribution_index[i]] == 1)
                std::cout <<".\n";
            else
                std::cout << " (x" << num_global_copies_[redistribution_index[i]] <<").\n";
        }
        std::cout << "\n";
    }
}

void SequenceHierarchy::ReplaceMassIntegrator(
        int form,
        unique_ptr<BilinearFormIntegrator> integ,
        bool recompute_mass)
{
    mass_is_assembled_ = recompute_mass;
    DeRhamSequenceFE* seq = seq_[0][0]->FemSequence();
    seq->ReplaceMassIntegrator(elem_t_, form, move(integ), recompute_mass);
}

void SequenceHierarchy::GeometricCoarsenings(const Array<int>& num_elems, int dim)
{
    const int num_levels = params_.Get("Hierarchy levels", 2);
    const int num_geo_levels = min(num_levels, num_elems.Size());

    MFEMRefinedMeshPartitioner partitioner(dim);
    StopWatch chrono;

    for (int l = 0; l < num_geo_levels-1; ++l)
    {
        chrono.Clear();
        chrono.Start();

        Array<int> partition(topo_[0][l]->GetNumberLocalEntities(elem_t_));
        partitioner.Partition(num_elems[l], num_elems[l+1], partition);
        topo_[0][l+1] = topo_[0][l]->CoarsenLocalPartitioning(partition, 0, 0, dim == 3 ? 2 : 0);
        seq_[0][l+1] = seq_[0][l]->Coarsen();

        if (verbose_) { PrintCoarseningTime(l, chrono.RealTime(), MFEMRefined); }
    }
}

int SequenceHierarchy::MinNonzeroNumLocalElements(int level, int zero_replace)
{
    int num_local_elems = topo_[redistribution_index[level]][level]->GetNumberLocalEntities(elem_t_);
    num_local_elems = num_local_elems == 0 ? zero_replace : num_local_elems;
    int out;
    MPI_Allreduce(&num_local_elems, &out, 1, MPI_INT, MPI_MIN, comm_);
    return out;
}

void SequenceHierarchy::ApplyTruePTranspose(int l, int jform, const Vector &x, Vector &y)
{
    int k_l = redistribution_index[l];
    if (redistributors_[l])
    {
        Vector z(seq_[redistribution_index[l+1]][l]->GetNumberOfTrueDofs(jform));

        RedistributeVector(l, jform, x, z);

        seq_[redistribution_index[l+1]][l]->GetTrueP(jform).MultTranspose(z, y);
    }
    else
    {
        seq_[k_l][l]->GetTrueP(jform).MultTranspose(x, y);
    }
}

void SequenceHierarchy::ApplyTruePi(int l, int jform, const Vector &x, Vector &y)
{
    int k_l = redistribution_index[l];
    if (redistributors_[l])
    {
        Vector z(seq_[redistribution_index[l+1]][l]->GetNumberOfTrueDofs(jform));

        RedistributeVector(l, jform, x, z);

        seq_[redistribution_index[l+1]][l]->GetTruePi(jform).Mult(z, y);
    }
    else
    {
        seq_[k_l][l]->GetTruePi(jform).Mult(x, y);
    }
}

bool SequenceHierarchy::IsVectorRedistributed(int level, int jform, const Vector &x)
{
    if (IsRedistributed(level))
    {
        if (x.Size() == seq_[1][level]->GetNumberOfDofs(jform))
            return true;
    }

    return false;
}

const vector<shared_ptr<DeRhamSequence>>& SequenceHierarchy::GetDeRhamSequences(int k) const
{
    return seq_[k];
}

unique_ptr<ParallelCSRMatrix> SequenceHierarchy::RedistributeParMatrix(int level, int jform, const ParallelCSRMatrix *mat)
{
    PARELAG_NOT_IMPLEMENTED();

    int copies = num_copies_[level];
    vector<unique_ptr<ParallelCSRMatrix>> tmp(copies);
    for (int i(0); i < copies; i++)
    {
        // auto* td_rTD = sequence[ilevel]->RedistributedSequence(i)->ViewTrueDofRedTrueDof(sform);
        // auto* orig_td_rTD = orig_sequence[ilevel]->RedistributedSequence(i)->ViewTrueDofRedTrueDof(sform);
        // red_Gt[ilevel][i].reset(
        // mfem::RAP(orig_td_rTD, Gt[ilevel].get(), td_rTD)
        // );
    }
    return {};
}

unique_ptr<ParallelCSRMatrix> SequenceHierarchy::RedistributeParMatrix(int level, int jform, const ParallelCSRMatrix *mat, const SequenceHierarchy &range_hierarchy)
{
    Timer redistribute = TimeManager::AddTimer(
        std::string("Redistribution: Redistribute ParallelCSRMatrix -- Level ")
        .append(std::to_string(level)));
    unique_ptr<ParallelCSRMatrix> out;
    int copies = num_copies_[level];
    vector<unique_ptr<ParallelCSRMatrix>> tmp(copies);
    for (int i(0); i < copies; i++)
    {
        auto* td_rTD = redistributors_[level]->TrueDofRedistributedTrueDofPtr(i, jform);
        auto* orig_td_rTD = range_hierarchy.redistributors_[level]->TrueDofRedistributedTrueDofPtr(i, jform);
        tmp[i].reset(
            mfem::RAP(orig_td_rTD, mat, td_rTD)
        );
        tmp[i]->SetOwnerFlags(0, 0, 0);
    }
    int mycopy = redistributors_[level]->GetMyCopy();
    auto red_comm = redistributors_[level]->GetChildComm();
    // we do not need to delete these two, this is done by the constructor
    mfem::SparseMatrix* diag = new mfem::SparseMatrix;
    mfem::SparseMatrix* offd = new mfem::SparseMatrix;
    HYPRE_Int* cmap;
    tmp[mycopy]->GetDiag(*diag);
    tmp[mycopy]->GetOffd(*offd, cmap);
    out.reset(
        new mfem::HypreParMatrix(red_comm, tmp[mycopy]->GetGlobalNumRows(), tmp[mycopy]->GetGlobalNumCols(),
        tmp[mycopy]->GetRowStarts(), tmp[mycopy]->GetColStarts(), diag, offd, cmap, true)
        );
    // tmp[mycopy]->SetOwnerFlags(0, 0, 0);

    return out;
}

void SequenceHierarchy::RedistributeVector(int level, int jform, const Vector &x, Vector &redist_x)
{
    Timer redistribute = TimeManager::AddTimer(
        std::string("Redistribution: Redistribute Vector -- Level ")
        .append(std::to_string(level)));
    int k_lp1 = redistribution_index[level+1];
    int copies = num_copies_[level];
    vector<Vector> tmp(copies);
    int mycopy = redistributors_[level]->GetMyCopy();
    redist_x.SetSize(seq_[k_lp1][level]->GetNumberOfTrueDofs(jform));
    tmp[mycopy].SetDataAndSize(redist_x.GetData(), redist_x.Size());
    for (int i(0); i < copies; i++)
    {
        auto rTD_tD = redistributors_[level]->GetRedistributor(i)->TrueDofRedistribution(jform);
        rTD_tD.Mult(x, tmp[i]);
    }
}

void SequenceHierarchy::ShowTrueData(int level, int k, int groupid, int jform, MultiVector &true_v)
{
    // TODO (aschaf 09/23/22) Asserts
    int ilevel = level;
    int ik = k;
    int igid = groupid;
    int groupsize = 2;
    MultiVector v0(true_v.GetData(), true_v.NumberOfVectors(), true_v.Size());

    for ( ; ik >= 1; ik--)
    {
        MultiVector vk(v0.StealData(), v0.NumberOfVectors(), v0.Size());
        // first traverse communicator upwards
        for ( ; seq_[ik][ilevel]->ViewFinerSequence(); ilevel--)
        {
            MultiVector vi(vk.StealData(), vk.NumberOfVectors(), vk.Size());
            auto finer_sequence = seq_[ik][ilevel]->FinerSequence();
            vk.SetSizeAndNumberOfVectors(finer_sequence->GetNumTrueDofs(jform), true_v.NumberOfVectors());
            Mult(finer_sequence->GetTrueP(jform), vi, vk);
        }

        // copy to other processor
        auto * tD_rTD = redistributors_[ilevel]->TrueDofRedistributedTrueDofPtr(igid % groupsize, jform);
        vk.SetSizeAndNumberOfVectors(tD_rTD->Width(),  true_v.NumberOfVectors());
        v0.SetSizeAndNumberOfVectors(tD_rTD->Height(), true_v.NumberOfVectors());
        Mult(*tD_rTD, vk, v0);
        igid /= num_global_copies_[ik-1];
    }

    seq_[ik][ilevel]->ShowTrueData(jform, v0);
}

}<|MERGE_RESOLUTION|>--- conflicted
+++ resolved
@@ -106,15 +106,12 @@
     int myid;
     MPI_Comm_rank(comm_, &myid);
     int num_redist_procs = num_nonempty_procs;
-<<<<<<< HEAD
     int num_global_groups = 1;
 
-=======
     level_redist_procs.SetSize(num_levels);
     level_redist_procs[0]=num_redist_procs;
     for (int l = 0; l < num_elements.Size()-1; l++)
         level_redist_procs[l+1]=num_redist_procs;
->>>>>>> b8f0fa56
     StopWatch chrono;
     MetisGraphPartitioner partitioner;
     partitioner.setParELAGDefaultMetisOptions();
@@ -276,14 +273,10 @@
             if (num_local_elems > 0)
             {
                 int num_aggs = ceil(((double)num_local_elems) / elem_coarsening_factor);
-<<<<<<< HEAD
                 auto elem_elem = topo_[k_l][l]->LocalElementElementTable();
-=======
-                auto elem_elem = topo_[l]->LocalElementElementTable();
 
                 PARELAG_ASSERT_DEBUG(IsConnected(*elem_elem));
 
->>>>>>> b8f0fa56
                 partitioner.setParELAGDefaultFlags(num_aggs);
                 partitioner.doPartition(*elem_elem, num_aggs, partition);
             }
