/*
  Copyright (c) 2018, Lawrence Livermore National Security, LLC. Produced at the
  Lawrence Livermore National Laboratory. LLNL-CODE-745557. All Rights reserved.
  See file COPYRIGHT for details.

  This file is part of the ParElag library. For more information and source code
  availability see http://github.com/LLNL/parelag.

  ParElag is free software; you can redistribute it and/or modify it under the
  terms of the GNU Lesser General Public License (as published by the Free
  Software Foundation) version 2.1 dated February 1999.
*/

#ifndef HYPREEXTENSION_H_
#define HYPREEXTENSION_H_

#include <config/config.hpp>

#include "seq_mv.h"
#include "_hypre_parcsr_mv.h"
#include "_hypre_parcsr_ls.h"

<<<<<<< HEAD
// TODO, define own HYPRE_VERSION in build system
// Define macro wrappers for hypre_TAlloc, hypre_CTAlloc and hypre_TFree:
// parelag_hypre_TAlloc, parelag_hypre_CTAlloc, and parelag_hypre_TFree, respectively.
//#if MFEM_HYPRE_VERSION >= 21400

#define parelag_hypre_TAlloc(type, size) \
   hypre_TAlloc(type, size, HYPRE_MEMORY_HOST)
#define parelag_hypre_CTAlloc(type, size) \
   hypre_CTAlloc(type, size, HYPRE_MEMORY_HOST)
#define parelag_hypre_TFree(ptr) hypre_TFree(ptr, HYPRE_MEMORY_HOST)

//#else // MFEM_HYPRE_VERSION < 21400

//#define parelag_hypre_TAlloc(type, size) hypre_TAlloc(type, size)
//#define parelag_hypre_CTAlloc(type, size) hypre_CTAlloc(type, size)
//#define parelag_hypre_TFree(ptr) hypre_TFree(ptr)

//#endif // #if MFEM_HYPRE_VERSION >= 21400
=======
#if MFEM_HYPRE_VERSION >= 21400
#define parelag_hypre_CTAlloc(type, size) \
   hypre_CTAlloc(type, size, HYPRE_MEMORY_HOST)
#define parelag_hypre_TFree(ptr) hypre_TFree(ptr, HYPRE_MEMORY_HOST)
#else // MFEM_HYPRE_VERSION < 21400
#define parelag_hypre_CTAlloc(type, size) hypre_CTAlloc(type, size)
#define parelag_hypre_TFree(ptr) hypre_TFree(ptr)
#endif
>>>>>>> 62cac5e8

#ifdef __cplusplus
extern "C"
{
#endif

hypre_CSRMatrix * hypre_ZerosCSRMatrix( HYPRE_Int nrows, HYPRE_Int ncols);
hypre_CSRMatrix * hypre_IdentityCSRMatrix( HYPRE_Int nrows);

hypre_CSRMatrix * hypre_DiagonalCSRMatrix( HYPRE_Int nrows, double * d);
hypre_ParCSRMatrix * hypre_IdentityParCSRMatrix( MPI_Comm comm, HYPRE_Int global_num_rows,
                                                                 HYPRE_Int * row_starts);
hypre_ParCSRMatrix * hypre_IdentityParCSRMatrixOffsets( MPI_Comm comm, HYPRE_Int global_num_rows,
                                                                          HYPRE_Int * row_starts, HYPRE_Int * col_starts);
hypre_ParCSRMatrix * hypre_DiagonalParCSRMatrix( MPI_Comm comm, HYPRE_Int global_num_rows,
                                                                 HYPRE_Int * row_starts, double * d);

HYPRE_Int
hypre_RDP(hypre_ParCSRMatrix  *RT,
        double * d,
        hypre_ParCSRMatrix  *P,
        hypre_ParCSRMatrix **RDP_ptr);

HYPRE_Int
hypre_ParCSRMatrixTranspose2(hypre_ParCSRMatrix  *RT,
        hypre_ParCSRMatrix **out);


// l1 norm: maximum absolute column sum of the matrix
// || A ||_linf = max_j ( sum_i |a_ij| )
double
hypre_ParCSRMatrixNorml1(hypre_ParCSRMatrix * A);
// linf norm: maximum absolute row sum of the matrix:
// || A ||_linf = max_i ( sum_j |a_ij| )
double
hypre_ParCSRMatrixNormlinf(hypre_ParCSRMatrix * A);
// Max norm of A = max_{ij} | a_ij |
double
hypre_ParCSRMatrixMaxNorm(hypre_ParCSRMatrix * A);
// Frobenius norm A = sqrt( sum_i sum_j |a_ij|^2 )
double
hypre_ParCSRMatrixFrobeniusNorm(hypre_ParCSRMatrix * A);
double
hypre_CSRMatrixMaxNorm(hypre_CSRMatrix * A);
double
hypre_CSRMatrixFrobeniusNorm(hypre_CSRMatrix * A);

void hypre_CSRDataTransformationSign(hypre_CSRMatrix * mat);
void hypre_ParCSRDataTransformationSign(hypre_ParCSRMatrix * mat);

HYPRE_Int hypre_ParCSRMatrixCompare(hypre_ParCSRMatrix * A, hypre_ParCSRMatrix * B, double tol, int verbose);


int hypre_ParCSRMatrixAdd(hypre_ParCSRMatrix *A,
                          hypre_ParCSRMatrix *B,
                          hypre_ParCSRMatrix **C_ptr);

hypre_CSRMatrix *
hypre_CSRMatrixAdd2( double a, hypre_CSRMatrix *A,
              double b, hypre_CSRMatrix *B);

int hypre_ParCSRMatrixAdd2(double a, hypre_ParCSRMatrix *A,
                          double b, hypre_ParCSRMatrix *B,
                          hypre_ParCSRMatrix **C_ptr);


HYPRE_Int hypre_ParCSRMatrixDeleteZeros ( hypre_ParCSRMatrix *A , double tol );
HYPRE_Int hypre_ParCSRMatrixKeepEqualEntries(hypre_ParCSRMatrix * A, hypre_ParCSRMatrix * B);

HYPRE_Int hypre_ParCSRMatrixMatvecBoolInt(int alpha, hypre_ParCSRMatrix *A, int *x_local, int beta, int *y_local );
HYPRE_Int hypre_CSRMatrixMatvecBoolInt( int alpha, hypre_CSRMatrix *A, int    *x, int beta, int *y);

#ifdef __cplusplus
}
#endif

#endif /* HYPREEXTENSION_H_ */<|MERGE_RESOLUTION|>--- conflicted
+++ resolved
@@ -20,26 +20,6 @@
 #include "_hypre_parcsr_mv.h"
 #include "_hypre_parcsr_ls.h"
 
-<<<<<<< HEAD
-// TODO, define own HYPRE_VERSION in build system
-// Define macro wrappers for hypre_TAlloc, hypre_CTAlloc and hypre_TFree:
-// parelag_hypre_TAlloc, parelag_hypre_CTAlloc, and parelag_hypre_TFree, respectively.
-//#if MFEM_HYPRE_VERSION >= 21400
-
-#define parelag_hypre_TAlloc(type, size) \
-   hypre_TAlloc(type, size, HYPRE_MEMORY_HOST)
-#define parelag_hypre_CTAlloc(type, size) \
-   hypre_CTAlloc(type, size, HYPRE_MEMORY_HOST)
-#define parelag_hypre_TFree(ptr) hypre_TFree(ptr, HYPRE_MEMORY_HOST)
-
-//#else // MFEM_HYPRE_VERSION < 21400
-
-//#define parelag_hypre_TAlloc(type, size) hypre_TAlloc(type, size)
-//#define parelag_hypre_CTAlloc(type, size) hypre_CTAlloc(type, size)
-//#define parelag_hypre_TFree(ptr) hypre_TFree(ptr)
-
-//#endif // #if MFEM_HYPRE_VERSION >= 21400
-=======
 #if MFEM_HYPRE_VERSION >= 21400
 #define parelag_hypre_CTAlloc(type, size) \
    hypre_CTAlloc(type, size, HYPRE_MEMORY_HOST)
@@ -48,7 +28,6 @@
 #define parelag_hypre_CTAlloc(type, size) hypre_CTAlloc(type, size)
 #define parelag_hypre_TFree(ptr) hypre_TFree(ptr)
 #endif
->>>>>>> 62cac5e8
 
 #ifdef __cplusplus
 extern "C"
