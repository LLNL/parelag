/*
  Copyright (c) 2018, Lawrence Livermore National Security, LLC. Produced at the
  Lawrence Livermore National Laboratory. LLNL-CODE-745557. All Rights reserved.
  See file COPYRIGHT for details.

  This file is part of the ParElag library. For more information and source code
  availability see http://github.com/LLNL/parelag.

  ParElag is free software; you can redistribute it and/or modify it under the
  terms of the GNU Lesser General Public License (as published by the Free
  Software Foundation) version 2.1 dated February 1999.
*/


#include "ParELAG_HybridizationSolverFactory.hpp"

#include "linalg/solver_ops/ParELAG_HybridizationSolver.hpp"
#include "linalg/solver_core/ParELAG_SolverLibrary.hpp"
#include "amge/DeRhamSequence.hpp"
#include "amge/HybridHdivL2.hpp"
#include "structures/SharingMap.hpp"

#include <numeric>

using std::make_shared;

namespace parelag
{

std::unique_ptr<mfem::Solver> HybridizationSolverFactory::_do_build_block_solver(
    const std::shared_ptr<MfemBlockOperator>& op, SolverState& state) const
{
    PARELAG_ASSERT(op);

    // Build
    auto& params = GetParameters();
    const auto hybrid_strategy =
        params.Get<std::string>("Hybridization strategy");

    if (hybrid_strategy == "Darcy")
    {
        auto& sequence = state.GetDeRhamSequence();
        auto sequence_ptr = state.GetDeRhamSequencePtr();
        auto forms = state.GetForms();

        // Whether the element H(div) dofs have same orientation on shared facet
        bool IsSameOrient = state.GetExtraParameter("IsSameOrient",false);

        // The constant weight in the system [M B^T; B -(W_weight*W)]
        double L2MassWeight = state.GetExtraParameter("L2MassWeight",0.0);

        bool act_on_trueDofs = state.GetExtraParameter("ActOnTrueDofs",false);

        // Scales of element H(div) mass matrices for the problem being solved
        // If not provided, the scale is treated as 1.0
        auto elemMatrixScaling = state.GetVector("elemMatrixScaling");

        auto label_ess = state.GetBoundaryLabels(0);
        mfem::Array<int> ess_HdivDofs;
        if (label_ess.size() > 0)
        {
            mfem::Array<int> ess_attr(label_ess.data(),label_ess.size());
            ess_HdivDofs.SetSize(sequence.GetNumberOfDofs(forms[0]));
            sequence.GetDofHandler(forms[0])->MarkDofsOnSelectedBndr(
                 ess_attr, ess_HdivDofs);
        }
        else
        {
            ess_HdivDofs.SetSize(sequence.GetNumberOfDofs(forms[0]));
            ess_HdivDofs = 0;
        }
        std::shared_ptr<HybridHdivL2> hybridization =
                std::make_shared<HybridHdivL2>(sequence_ptr, IsSameOrient,
                                               L2MassWeight, ess_HdivDofs,
                                               elemMatrixScaling);

        // Copy the hybridized matrix and eliminate the boundary condition
        // for the matrix. Note that at this stage no rhs is given, so the
        // original hybridized matrix (before elimination) is kept so that
        // later it can be used to finish the elimination process (for rhs)
<<<<<<< HEAD
        mfem::SparseMatrix HB_mat_copy(hybridization->GetHybridSystem());
        auto& mult_dofTrueDof = hybridization->GetDofMultiplier().GetDofTrueDof();
=======
        mfem::SparseMatrix HB_mat_copy(*hybridization->GetHybridSystem());
        DofHandler* dofhandler = hybridization->GetDofMultiplier();
        SharingMap& mult_dofTrueDof = dofhandler->GetDofTrueDof();
>>>>>>> 0ed55ffe

        // Eliminate essential multiplier dofs (1-1 map to natural Hdiv dofs)
        for (int i = 0; i < HB_mat_copy.Size(); i++)
            if (hybridization->GetEssentialMultiplierDofs()[i])
                HB_mat_copy.EliminateRowCol(i);
        auto pHB_mat = Assemble(mult_dofTrueDof, HB_mat_copy, mult_dofTrueDof);

        const int rescale_iter = state.GetExtraParameter("RescaleIteration", -20);
        const mfem::Vector& precomputed_scale = hybridization->GetRescaling();
        const bool use_precomputed_scaling = precomputed_scale.Size() && rescale_iter < 0;
        auto scaling_vector = use_precomputed_scaling ? hybridization->GetRescaling() :
                              _get_scaling_by_smoothing(*pHB_mat, std::abs(rescale_iter));

        // Smoothing renders scaling of essential dofs to be close to 0
        if (use_precomputed_scaling == false)
        {
            auto d_td = mult_dofTrueDof.get_entity_trueEntity();
            mfem::SparseMatrix diag;
            d_td->GetDiag(diag);

            for (int i = 0; i < HB_mat_copy.Size(); i++)
            {
                if (hybridization->GetEssentialMultiplierDofs()[i])
                {
                    if (diag.RowSize(i))
                    {
                        PARELAG_ASSERT(diag.RowSize(i) == 1);
                        scaling_vector(diag.GetRowColumns(i)[0]) = 1.0;
                    }
                }
            }
        }

        int* scale_i = new int[pHB_mat->Height()+1];
        int* scale_j = new int[pHB_mat->Height()];
        double* scale_data = new double[pHB_mat->Height()];
        std::iota(scale_i, scale_i+pHB_mat->Height()+1, 0);
        std::iota(scale_j, scale_j+pHB_mat->Height(), 0);
        std::copy_n(scaling_vector.GetData(), pHB_mat->Height(), scale_data);
        auto D_Scale = make_shared<mfem::SparseMatrix>(
                    scale_i, scale_j, scale_data,
                    pHB_mat->Height(), pHB_mat->Height());

        auto facet = AgglomeratedTopology::FACET;
        auto& facet_truefacet = sequence.GetTopology()->EntityTrueEntity(facet);
        int num_facets = facet_truefacet.GetLocalSize();

        std::shared_ptr<mfem::Solver> solver;

        if (!IsSameOrient || (num_facets == dofhandler->GetNDofs()))
        {
            auto pD_Scale = make_unique<mfem::HypreParMatrix>(
                        pHB_mat->GetComm(), pHB_mat->N(), pHB_mat->RowPart(),
                        D_Scale.get());

            auto Scaled_pHB = ToUnique(RAP(pHB_mat.get(), pD_Scale.get()));

            auto hybrid_state = std::shared_ptr<SolverState>{
                    SolverFact_->GetDefaultState()};
            solver = SolverFact_->BuildSolver(std::move(Scaled_pHB),*hybrid_state);
        }
        else
        {
            auto& d_td = dofhandler->GetDofTrueDof();

            mfem::SparseMatrix loc_PV_map(d_td.GetLocalSize(), num_facets);
            mfem::Array<int> dof_help;
            for (int i = 0; i < num_facets; ++i)
            {
                dofhandler->GetDofs(facet, i, dof_help);
                loc_PV_map.Add(dof_help.Min(), i, 1.0);
            }
            loc_PV_map.Finalize();

            auto PV_map = IgnoreNonLocalRange(d_td, loc_PV_map, facet_truefacet);
            PV_map->ScaleRows(scaling_vector);

            auto prec = make_unique<AuxSpacePrec>(*pHB_mat, std::move(PV_map));
            solver = make_unique<PCG>(std::move(pHB_mat), std::move(prec));

            *D_Scale = 1.0;
        }

        solver->iterative_mode = false;

        std::unique_ptr<mfem::Solver> hybrid_solve =
                make_unique<HybridizationSolver>(std::move(hybridization),
                                                 std::move(solver),
                                                 std::move(sequence_ptr),
                                                 std::move(D_Scale),
                                                 act_on_trueDofs);

        return hybrid_solve;
    }
    else
    {
        const bool invalid_hybridization_strategy = true;

        PARELAG_TEST_FOR_EXCEPTION(
            invalid_hybridization_strategy,
            std::runtime_error,
            "HybridizationSolverFactory::BuildBlockSolver(...):\n"
            "Hybridization strategy \"" << hybrid_strategy <<
            "\" is invalid. Currently, the only option is \"Darcy\"");
    }

}

mfem::Vector HybridizationSolverFactory::_get_scaling_by_smoothing(
     const ParallelCSRMatrix& op, int num_iter) const
{
    mfem::Vector scaling_vector(op.Height());
    scaling_vector = 1.0;

    if (num_iter > 0)
    {
        // Generate a diagonal scaling matrix by smoothing some random vector
        mfem::HypreSmoother smoother(const_cast<ParallelCSRMatrix&>(op));
        mfem::SLISolver sli(op.GetComm());
        sli.SetOperator(op);
        sli.SetPreconditioner(smoother);
        sli.SetMaxIter(num_iter);

        mfem::Vector zeros(op.Height());
        zeros = 0.0;
        sli.Mult(zeros, scaling_vector);
    }

    return scaling_vector;
}

void HybridizationSolverFactory::_do_set_default_parameters()
{
    auto& params = GetParameters();

    // Options: "Assemble then transform" or "transform then assemble"
    params.Get<std::string>("Hybridization strategy","Darcy");

    // May be any solver known to the library
    params.Get<std::string>("Solver","Invalid");
}

void HybridizationSolverFactory::_do_initialize(const ParameterList&)
{
    // Depends on a library
    PARELAG_ASSERT(HasValidSolverLibrary());

    const std::string solver_name =
        GetParameters().Get<std::string>("Solver");

    SolverFact_ = GetSolverLibrary().GetSolverFactory(solver_name);
}

AuxSpacePrec::AuxSpacePrec(
        ParallelCSRMatrix& op,
        std::unique_ptr<ParallelCSRMatrix> aux_map)
    : Solver(op.NumRows(), false),
      op_(op),
      aux_map_(std::move(aux_map))
{
    // Set up solver on the auxiliary space
    aux_op_.reset(RAP(&op, aux_map_.get()));
    aux_op_->CopyRowStarts();
    aux_op_->CopyColStarts();
    aux_solver_ = make_unique<mfem::HypreBoomerAMG>(*aux_op_);
    aux_solver_->SetPrintLevel(-1);

    smoother_ = make_unique<mfem::HypreSmoother>(op_);
}

void AuxSpacePrec::Mult(const mfem::Vector& x, mfem::Vector& y) const
{
    y = 0.0;
    smoother_->Mult(x, y);

    mfem::Vector residual(x), correction(y.Size());
    op_.Mult(-1.0, y, 1.0, residual);

    mfem::Vector x_aux(aux_map_->NumCols());
    mfem::Vector y_aux(aux_map_->NumCols());
    y_aux = 0.0;
    aux_map_->MultTranspose(residual, x_aux);
    aux_solver_->Mult(x_aux, y_aux);
    aux_map_->Mult(y_aux, correction);

    op_.Mult(-1.0, correction, 1.0, residual);
    y += correction;

    correction = 0.0;
    smoother_->Mult(residual, correction);
    y += correction;
}

pMultigrid::pMultigrid(
        ParallelCSRMatrix& op,
        const std::vector<mfem::Array<int> >& local_dofs,
        const mfem::Vector& scaling)
    : mfem::Solver(op.NumRows(), false),
      level(0),
      ops_(local_dofs[0].Size()),
      solvers_(local_dofs[0].Size())
{
    ops_[0].reset(mfem::Add(1.0, op, 0.0, op));
    ops_[0]->CopyRowStarts();
    ops_[0]->CopyColStarts();

    Ps_.reserve(local_dofs[0].Size()-1);

    int fine_size = ops_[0]->NumRows();

    mfem::Vector scaling_fine(scaling), scaling_coarse;
    for (int k = 1; k < local_dofs[0].Size(); ++k)
    {
        const int loc_fine_sz = local_dofs[0].Size() - k + 1;
        const int loc_coarse_sz = local_dofs[0].Size() - k;
        int coarse_size = local_dofs.size() * loc_coarse_sz;

        Ps_.emplace_back(fine_size, coarse_size);
        if (k == 0)
        {
            for (int i = 0; i < local_dofs.size(); ++i)
                for (int j = 0; j < loc_coarse_sz; ++j)
                    Ps_[k-1].Add(local_dofs[i][j], i*loc_coarse_sz+j, 1.0);
        }
        else
        {
            for (int i = 0; i < local_dofs.size(); ++i)
                for (int j = 0; j < loc_coarse_sz; ++j)
                    Ps_[k-1].Add(i*loc_fine_sz+j, i*loc_coarse_sz+j, 1.0);
        }
        Ps_[k-1].Finalize();

        if (k < local_dofs[0].Size()-1)
        {
            scaling_coarse.SetSize(coarse_size);
            Ps_[k-1].MultTranspose(scaling_fine, scaling_coarse);
        }
        else
        {
            Ps_[k-1].ScaleRows(scaling_fine);
        }

        mfem::Array<int> coarse_starts;
        ParPartialSums_AssumedPartitionCheck(op.GetComm(), coarse_size, coarse_starts);
        int global_coarse_size = coarse_starts.Last();
        ParallelCSRMatrix parallel_P(op.GetComm(), ops_[k-1]->N(), global_coarse_size,
                                     ops_[k-1]->ColPart(), coarse_starts, &(Ps_[k-1]));

        ops_[k].reset(RAP(ops_[k-1].get(), &parallel_P));
        ops_[k]->CopyRowStarts();
        ops_[k]->CopyColStarts();

        solvers_[k-1] = make_unique<mfem::HypreSmoother>(*ops_[k-1]);

        fine_size = coarse_size;
        scaling_fine = scaling_coarse;
    }

    {
        auto coarse_solver = new mfem::CGSolver(op.GetComm());
        coarse_solver->SetRelTol(1e-1);
        coarse_solver->SetAbsTol(1e-10);
        coarse_solver->SetMaxIter(10);
//        coarse_solver->SetPrintLevel(1);
        coarse_solver->SetOperator(*(ops_.back()));

        coarse_prec_ = make_unique<mfem::HypreBoomerAMG>(*(ops_.back()));
        coarse_prec_->SetPrintLevel(-1);
        coarse_solver->SetPreconditioner(*coarse_prec_);
        coarse_solver->iterative_mode = false;

        solvers_.back().reset(coarse_solver);
    }
}

void pMultigrid::Mult(const mfem::Vector& x, mfem::Vector& y) const
{
    mfem::Vector residual(x), correction(y.Size());

    solvers_[level]->Mult(residual, y);
    ops_[level]->Mult(-1.0, y, 1.0, residual);

    mfem::Vector x_c(Ps_[level].NumCols()), y_c(Ps_[level].NumCols());
    y_c = 0.0;

    Ps_[level].MultTranspose(residual, x_c);
    if (level == solvers_.size()-2)
    {
        solvers_.back()->Mult(x_c, y_c);
    }
    else
    {
        level++;
        Mult(x_c, y_c);
        level--;
    }
    Ps_[level].Mult(y_c, correction);

    ops_[level]->Mult(-1.0, correction, 1.0, residual);
    y += correction;

    correction = 0.0;
    solvers_[level]->Mult(residual, correction);
    y += correction;
}

PCG::PCG(std::unique_ptr<ParallelCSRMatrix> op, std::unique_ptr<mfem::Solver> prec)
    : mfem::Solver(op->NumRows(), false),
      op_(std::move(op)),
      prec_(std::move(prec)),
      cg_(op_->GetComm())
{
    cg_.SetPrintLevel(1);
    cg_.SetMaxIter(500);
    cg_.SetRelTol(1e-9);
    cg_.SetAbsTol(1e-12);
    cg_.SetOperator(*op_);
    cg_.SetPreconditioner(*prec_);
    cg_.iterative_mode = false;
}

}// namespace parelag<|MERGE_RESOLUTION|>--- conflicted
+++ resolved
@@ -78,14 +78,10 @@
         // for the matrix. Note that at this stage no rhs is given, so the
         // original hybridized matrix (before elimination) is kept so that
         // later it can be used to finish the elimination process (for rhs)
-<<<<<<< HEAD
+
         mfem::SparseMatrix HB_mat_copy(hybridization->GetHybridSystem());
-        auto& mult_dofTrueDof = hybridization->GetDofMultiplier().GetDofTrueDof();
-=======
-        mfem::SparseMatrix HB_mat_copy(*hybridization->GetHybridSystem());
-        DofHandler* dofhandler = hybridization->GetDofMultiplier();
-        SharingMap& mult_dofTrueDof = dofhandler->GetDofTrueDof();
->>>>>>> 0ed55ffe
+        auto& dofhandler = const_cast<DofHandler&>(hybridization->GetDofMultiplier());
+        const SharingMap& mult_dofTrueDof = dofhandler.GetDofTrueDof();
 
         // Eliminate essential multiplier dofs (1-1 map to natural Hdiv dofs)
         for (int i = 0; i < HB_mat_copy.Size(); i++)
@@ -135,7 +131,7 @@
 
         std::shared_ptr<mfem::Solver> solver;
 
-        if (!IsSameOrient || (num_facets == dofhandler->GetNDofs()))
+        if (!IsSameOrient || (facet_truefacet.GetGlobalSize() == pHB_mat->N()))
         {
             auto pD_Scale = make_unique<mfem::HypreParMatrix>(
                         pHB_mat->GetComm(), pHB_mat->N(), pHB_mat->RowPart(),
@@ -149,13 +145,13 @@
         }
         else
         {
-            auto& d_td = dofhandler->GetDofTrueDof();
+            auto& d_td = dofhandler.GetDofTrueDof();
 
             mfem::SparseMatrix loc_PV_map(d_td.GetLocalSize(), num_facets);
             mfem::Array<int> dof_help;
             for (int i = 0; i < num_facets; ++i)
             {
-                dofhandler->GetDofs(facet, i, dof_help);
+                dofhandler.GetDofs(facet, i, dof_help);
                 loc_PV_map.Add(dof_help.Min(), i, 1.0);
             }
             loc_PV_map.Finalize();
@@ -400,8 +396,8 @@
 {
     cg_.SetPrintLevel(1);
     cg_.SetMaxIter(500);
-    cg_.SetRelTol(1e-9);
-    cg_.SetAbsTol(1e-12);
+    cg_.SetRelTol(1e-6);
+    cg_.SetAbsTol(1e-8);
     cg_.SetOperator(*op_);
     cg_.SetPreconditioner(*prec_);
     cg_.iterative_mode = false;
