--- conflicted
+++ resolved
@@ -232,18 +232,9 @@
     Array<int> HdivGlobalToLocalMap(elem_HdivDof.Width());
     HdivGlobalToLocalMap = -1;
 
-<<<<<<< HEAD
-    // Determine whether to construct rescaling vector (CC^T)^{-1}CB^T1
-    // (rescaling works in fine level or if number of HdivDof on each facet = 1)
-    bool do_rescale;
-    bool do_rescale_loc = !IsSameOrient || (nFacet == facet_HdivDof.NumCols());
-    MPI_Allreduce(&do_rescale_loc, &do_rescale, 1, MPI::BOOL, MPI_LAND, topo->GetComm());
-
-=======
     // Always compute rescaling vector (CC^T)^{-1}CB^T1
     // Determine whether to use the vector in the HybridizationSolverFactory
     const bool do_rescale = true;
->>>>>>> 0ed55ffe
     mfem::Vector CCT_diag(do_rescale ? HybridSystem->NumRows() : 0);
     mfem::Vector CBT1(CCT_diag.Size());
     CCT_diag = 0.0;
